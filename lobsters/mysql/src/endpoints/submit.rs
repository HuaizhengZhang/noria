--- conflicted
+++ resolved
@@ -87,15 +87,9 @@
                         let key = format!("user:{}:stories_submitted", user);
                         t.drop_exec(
                             "INSERT INTO keystores (`key`, `value`) \
-<<<<<<< HEAD
                              VALUES (?, ?)",
-                             //ON DUPLICATE KEY UPDATE `value` = `value` + 1",
-                            (key, 1)
-=======
-                             VALUES (?, ?) \
-                             ON DUPLICATE KEY UPDATE `value` = `value` + 1",
+                            //ON DUPLICATE KEY UPDATE `value` = `value` + 1",
                             (key, 1),
->>>>>>> 70528906
                         ).map(move |t| (t, story))
                     })
                     .and_then(move |(t, story)| {
@@ -123,17 +117,8 @@
                             (user, story, 1),
                         ).map(move |t| (t, story))
                     })
-                    /*.and_then(move |(t, story)| {
+                    .and_then(move |(t, story)| {
                         t.drop_exec(
-<<<<<<< HEAD
-                            &format!(
-                                "SELECT `comments`.`upvotes`, `comments`.`downvotes` \
-                                 FROM `comments` \
-                                 WHERE `comments`.`story_id` = ? \
-                                 AND (user_id <> {})",
-                                user,
-                            ),
-=======
                             "SELECT \
                              `comments`.`upvotes`, \
                              `comments`.`downvotes` \
@@ -141,10 +126,9 @@
                              JOIN `stories` ON (`stories`.`id` = `comments`.`story_id`) \
                              WHERE `comments`.`story_id` = ? \
                              AND `comments`.`user_id` <> `stories`.`user_id`",
->>>>>>> 70528906
                             (story,),
                         ).map(move |t| (t, story))
-                    })*/
+                    })
                     .and_then(move |(t, story)| {
                         // why oh why is story hotness *updated* here?!
                         t.drop_exec(
