#[macro_use]
extern crate clap;
extern crate distributary;
extern crate gulaschkanone;
#[macro_use]
extern crate slog;

mod graph;

use distributary::{srv, Blender};

use std::net::{SocketAddr, ToSocketAddrs};
use std::sync::{Arc, Mutex};
use std::{thread, time};

fn main() {
    use clap::{App, Arg};
    let args = App::new("vote")
        .version("0.1")
        .about(
            "Benchmarks user-curated news aggregator throughput for different storage \
             backends.",
        )
        .arg(
            Arg::with_name("ADDR")
                .index(1)
                .help("Address and port to listen on")
                .required(true),
        )
        .arg(
            Arg::with_name("distributed")
                .long("distributed")
                .requires("NUM_WORKERS")
                .takes_value(false)
                .help("Run in distributed mode."),
        )
        .arg(
            Arg::with_name("durability")
                .long("durability")
                .takes_value(false)
                .help("Enable durability for Base nodes"),
        )
        .arg(
            Arg::with_name("sharded")
                .long("sharded")
                .takes_value(false)
                .help("Enable sharding of the graph."),
        )
        .arg(
            Arg::with_name("NUM_WORKERS")
                .long("workers")
                .requires("distributed")
                .takes_value(true)
                .help(
                    "Number of workers to expect. Once this many workers are present, \
                     data-flow graph is set up.",
                ),
        )
        .get_matches();

    let addr = args.value_of("ADDR").unwrap();
    let durability = if args.is_present("durability") {
        distributary::DurabilityMode::DeleteOnExit
    } else {
        distributary::DurabilityMode::MemoryOnly
    };
    let sharded = args.is_present("sharded");

    println!("Attempting to start soup on {}", addr);
<<<<<<< HEAD

    let persistence_params =
        distributary::PersistenceParameters::new(durability, 512, time::Duration::from_millis(1));

    let sock_addr: SocketAddr = addr.parse()
        .expect("ADDR must be a valid HOST:PORT combination");
    let blender = Arc::new(Mutex::new(Blender::with_listen(sock_addr.ip())));

    let jh = if args.is_present("distributed") {
        use gulaschkanone::{Config, Controller};

        let num_workers_expected = value_t_or_exit!(args, "NUM_WORKERS", usize);

        let config = Config {
            hostname: String::from("localhost"),
            addr: sock_addr.ip().to_string(),
            port: 9999,
            controller: None,        // we are the controller
            heartbeat_freq: 1000,    // 1s
            healthcheck_freq: 10000, // 10s
        };

        let log = distributary::logger_pls();

        let mut controller = Controller::new(
            blender.clone(),
            &config.addr,
            config.port,
            time::Duration::from_millis(config.heartbeat_freq),
            time::Duration::from_millis(config.healthcheck_freq),
            log.clone(),
        );

        // run controller in the background
        let builder = thread::Builder::new().name("gulaschkanone-ctrl".into());
        let jh = builder
            .spawn(move || {
                controller.listen();
            })
            .unwrap();

        // wait for a worker to connect
        info!(
            log,
            "waiting for {} workers to connect...",
            num_workers_expected
        );

        let mut wc = 0;
        while wc < num_workers_expected {
            // need this nesting so that we don't hold the lock for too long (worker
            // registration needs it!)
            {
                let blender = blender.lock().unwrap();
                wc = blender.worker_count();
            }
            thread::sleep(time::Duration::from_millis(1000));
        }

        info!(log, "workers are here; let's get going!");

        Some(jh)
    } else {
        None
    };

    // scoped needed to ensure lock is released
    let g = graph::make(blender.clone(), true, false, sharded, persistence_params);
=======
    let persistence_params = distributary::PersistenceParameters::new(
        distributary::DurabilityMode::DeleteOnExit,
        512,
        time::Duration::from_millis(1),
    );
    let g = graph::make(graph::Setup::default().with_logging(), persistence_params);
>>>>>>> 63faa748

    // start processing
    // TODO: what about the node indices?
    srv::run(g.graph, addr.to_socket_addrs().unwrap().next().unwrap());

    if jh.is_some() {
        jh.unwrap()
            .join()
            .expect("failed to join controller thread");
    }
}<|MERGE_RESOLUTION|>--- conflicted
+++ resolved
@@ -64,10 +64,8 @@
     } else {
         distributary::DurabilityMode::MemoryOnly
     };
-    let sharded = args.is_present("sharded");
 
     println!("Attempting to start soup on {}", addr);
-<<<<<<< HEAD
 
     let persistence_params =
         distributary::PersistenceParameters::new(durability, 512, time::Duration::from_millis(1));
@@ -135,15 +133,9 @@
     };
 
     // scoped needed to ensure lock is released
-    let g = graph::make(blender.clone(), true, false, sharded, persistence_params);
-=======
-    let persistence_params = distributary::PersistenceParameters::new(
-        distributary::DurabilityMode::DeleteOnExit,
-        512,
-        time::Duration::from_millis(1),
-    );
-    let g = graph::make(graph::Setup::default().with_logging(), persistence_params);
->>>>>>> 63faa748
+    let mut s = graph::Setup::default().with_logging();
+    s.sharding = args.is_present("sharded");
+    let g = graph::make(blender.clone(), s, persistence_params);
 
     // start processing
     // TODO: what about the node indices?
