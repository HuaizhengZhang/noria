--- conflicted
+++ resolved
@@ -261,12 +261,7 @@
         x => Some(x),
     };
     s.stupid = args.is_present("stupid");
-<<<<<<< HEAD
-    let g = graph::make(s, persistence_params);
-=======
-    s.sharding = !args.is_present("unsharded");
     let mut g = graph::make(s, persistence_params);
->>>>>>> 39a6b0a2
 
     // prepare getters
     let getters: Vec<_> = {
