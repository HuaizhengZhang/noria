--- conflicted
+++ resolved
@@ -362,11 +362,7 @@
         emits.insert(article2, vec![0, 1]);
         let u = Union::new(emits);
         let article = mig.add_ingredient("article", &["id", "title"], u);
-<<<<<<< HEAD
         mig.transactional_maintain(article, 0);
-=======
-        let articleq = mig.transactional_maintain(article, 0).unwrap();
->>>>>>> 8d6a0d56
 
         // add vote base table
         let vote = mig.add_transactional_base("vote", &["user", "id"], Base::default());
@@ -384,15 +380,9 @@
         let end_title = mig.add_ingredient("end2", &["id", "title", "votes"], Identity::new(end));
         let end_votes = mig.add_ingredient("end2", &["id", "title", "votes"], Identity::new(end));
 
-<<<<<<< HEAD
         mig.transactional_maintain(end, 0);
         mig.transactional_maintain(end_title, 1);
         mig.transactional_maintain(end_votes, 2);
-=======
-        let endq = mig.transactional_maintain(end, 0).unwrap();
-        let endq_title = mig.transactional_maintain(end2, 1).unwrap();
-        let endq_votes = mig.transactional_maintain(end3, 2).unwrap();
->>>>>>> 8d6a0d56
 
         // start processing
         mig.commit();
@@ -590,13 +580,8 @@
     let mut g = distributary::Blender::new();
     let a = {
         let mut mig = g.start_migration();
-<<<<<<< HEAD
-        let a = mig.add_ingredient("a", &["a", "b"], distributary::Base::default());
+        let a = mig.add_transactional_base("a", &["a", "b"], distributary::Base::default());
         mig.transactional_maintain(a, 0);
-=======
-        let a = mig.add_transactional_base("a", &["a", "b"], distributary::Base::default());
-        let aq = mig.transactional_maintain(a, 0).unwrap();
->>>>>>> 8d6a0d56
         mig.commit();
         a
     };
@@ -616,13 +601,8 @@
     // add unrelated node b in a migration
     let b = {
         let mut mig = g.start_migration();
-<<<<<<< HEAD
-        let b = mig.add_ingredient("b", &["a", "b"], distributary::Base::default());
+        let b = mig.add_transactional_base("b", &["a", "b"], distributary::Base::default());
         mig.transactional_maintain(b, 0);
-=======
-        let b = mig.add_transactional_base("b", &["a", "b"], distributary::Base::default());
-        let bq = mig.transactional_maintain(b, 0).unwrap();
->>>>>>> 8d6a0d56
         mig.commit();
         b
     };
@@ -646,15 +626,9 @@
         emits.insert(b, vec![0, 1]);
         let u = distributary::Union::new(emits);
         let c = mig.add_ingredient("c", &["a", "b"], u);
-<<<<<<< HEAD
         mig.transactional_maintain(c, 0);
         mig.commit();
         c
-=======
-        let cq = mig.transactional_maintain(c, 0).unwrap();
-        let _ = mig.commit();
-        cq
->>>>>>> 8d6a0d56
     };
 
     let cq = g.get_transactional_getter(c).unwrap();
@@ -1091,13 +1065,13 @@
 
     // continuously write to vote
     let jh = thread::spawn(move || {
-                               let user: DataType = 0.into();
-                               for _ in 0..votes {
-                                   for i in 0..ids {
-                                       add.put(vec![user.clone(), i.into()]);
-                                   }
-                               }
-                           });
+        let user: DataType = 0.into();
+        for _ in 0..votes {
+            for i in 0..ids {
+                add.put(vec![user.clone(), i.into()]);
+            }
+        }
+    });
 
     // let a few writes through to make migration take a while
     thread::sleep(Duration::from_millis(SETTLE_TIME_MS));
