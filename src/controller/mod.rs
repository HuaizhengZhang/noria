use channel::poll::{PollEvent, PollingLoop, ProcessResult};
use channel::tcp::TcpSender;
use consensus::{Authority, Epoch};
use dataflow::checktable::service::CheckTableServer;
use dataflow::{DomainConfig, PersistenceParameters};

use controller::domain_handle::DomainHandle;
use controller::inner::ControllerInner;
use controller::recipe::Recipe;
use coordination::CoordinationMessage;

use std::error::Error;
use std::io::ErrorKind;
use std::marker::PhantomData;
use std::net::{IpAddr, SocketAddr};
use std::time::{Duration, Instant};
use std::thread::{self, JoinHandle};
use std::sync::{Arc, Mutex};
use std::sync::mpsc::{self, Receiver, Sender};
use std::{io, time};

use futures::{self, Future, Stream};
use hyper::{self, Method, StatusCode};
use hyper::header::ContentType;
use hyper::server::{Http, NewService, Request, Response, Service};
use rand;
use serde::Serialize;
use serde_json;
use slog;

use self::recipe::Recipe;
use self::sql::reuse::ReuseConfigType;

pub mod domain_handle;
pub mod keys;
pub mod migrate;

pub(crate) mod recipe;
pub(crate) mod sql;
pub(crate) mod security;

mod builder;
mod getter;
mod handle;
mod inner;
mod mir_to_flow;
mod mutator;

<<<<<<< HEAD
use self::domain_handle::DomainHandle;
use coordination::{CoordinationMessage, CoordinationPayload};

pub use self::mutator::{Mutator, MutatorBuilder, MutatorError};
pub use self::getter::{Getter, ReadQuery, ReadReply, RemoteGetter, RemoteGetterBuilder};
use self::payload::{EgressForBase, IngressFromBase};

pub type WorkerIdentifier = SocketAddr;
pub type WorkerEndpoint = Arc<Mutex<TcpSender<CoordinationMessage>>>;

const NANOS_PER_SEC: u64 = 1_000_000_000;
macro_rules! dur_to_ns {
    ($d:expr) => {{
        let d = $d;
        d.as_secs() * NANOS_PER_SEC + d.subsec_nanos() as u64
    }}
}
=======
pub use controller::builder::ControllerBuilder;
pub use controller::handle::ControllerHandle;
pub use controller::inner::RpcError;
pub use controller::migrate::Migration;
pub use controller::mutator::{Mutator, MutatorBuilder, MutatorError};
pub use controller::getter::{Getter, ReadQuery, ReadReply, RemoteGetter, RemoteGetterBuilder};
pub(crate) use controller::getter::LocalOrNot;

type WorkerIdentifier = SocketAddr;
type WorkerEndpoint = Arc<Mutex<TcpSender<CoordinationMessage>>>;
>>>>>>> d7dad6e7

#[derive(Clone)]
struct WorkerStatus {
    healthy: bool,
    last_heartbeat: Instant,
    sender: Arc<Mutex<TcpSender<CoordinationMessage>>>,
}

impl WorkerStatus {
    pub fn new(sender: Arc<Mutex<TcpSender<CoordinationMessage>>>) -> Self {
        WorkerStatus {
            healthy: true,
            last_heartbeat: Instant::now(),
            sender,
        }
    }
}

/// Wrapper around the state of a thread serving network requests. Both tracks the address that the
/// thread is listening on and provides a way to stop it.
struct ServingThread {
    addr: SocketAddr,
    join_handle: JoinHandle<()>,
    stop: Box<Drop + Send>,
}
impl ServingThread {
    fn stop(self) {
        drop(self.stop);
        self.join_handle.join().unwrap();
    }
}

/// Describes a running controller instance. A serialized version of this struct is stored in
/// ZooKeeper so that clients can reach the currently active controller.
#[derive(Serialize, Deserialize)]
struct ControllerDescriptor {
    external_addr: SocketAddr,
    internal_addr: SocketAddr,
    checktable_addr: SocketAddr,
    nonce: u64,
}

#[derive(Clone, Serialize, Deserialize)]
struct ControllerConfig {
    sharding: Option<usize>,
    partial_enabled: bool,
    domain_config: DomainConfig,
    persistence: PersistenceParameters,
    heartbeat_every: Duration,
    healthcheck_every: Duration,
    local_workers: usize,
    nworkers: usize,
    nreaders: usize,
}
impl Default for ControllerConfig {
    fn default() -> Self {
        Self {
            #[cfg(test)]
            sharding: Some(2),
            #[cfg(not(test))]
            sharding: None,
            partial_enabled: true,
            domain_config: DomainConfig {
                concurrent_replays: 512,
                replay_batch_timeout: time::Duration::from_millis(1),
                replay_batch_size: 32,
            },
            persistence: Default::default(),
            heartbeat_every: Duration::from_secs(1),
            healthcheck_every: Duration::from_secs(10),
            #[cfg(test)]
            local_workers: 2,
            #[cfg(not(test))]
            local_workers: 0,
            nworkers: 0,
            nreaders: 1,
        }
    }
}

#[derive(Clone, Serialize, Deserialize)]
struct ControllerState {
    config: ControllerConfig,
    epoch: Epoch,
    recipe: (), // TODO: store all relevant state here.
}

enum ControlEvent {
    ControllerMessage(CoordinationMessage),
    ExternalRequest(
        Method,
        String,
        Vec<u8>,
        futures::sync::oneshot::Sender<Result<String, StatusCode>>,
    ),
    WonLeaderElection(ControllerState),
    LostLeadership(Epoch),
    Shutdown,
    Error(Box<Error + Send + Sync>),
}

/// Runs the soup instance.
pub struct Controller<A: Authority + 'static> {
    current_epoch: Option<Epoch>,
    inner: Option<ControllerInner>,
    log: slog::Logger,

    listen_addr: IpAddr,
    internal: ServingThread,
    external: ServingThread,
    checktable: SocketAddr,
    _campaign: JoinHandle<()>,

    phantom: PhantomData<A>,
}

impl<A: Authority + 'static> Controller<A> {
    /// Start up a new `Controller` and return a handle to it. Dropping the handle will stop the
    /// controller.
    fn start(
        authority: A,
        listen_addr: IpAddr,
        config: ControllerConfig,
        log: slog::Logger,
    ) -> ControllerHandle<A> {
        let authority = Arc::new(authority);

        let (event_tx, event_rx) = mpsc::channel();
        let internal = Self::listen_internal(event_tx.clone(), SocketAddr::new(listen_addr, 0));
        let checktable = CheckTableServer::start(SocketAddr::new(listen_addr, 0));
        let external = Self::listen_external(
            event_tx.clone(),
            SocketAddr::new(listen_addr, 9000),
            authority.clone(),
        );

        let descriptor = ControllerDescriptor {
            external_addr: external.addr,
            internal_addr: internal.addr,
            checktable_addr: checktable,
            nonce: rand::random(),
        };
        let campaign = Self::campaign(event_tx.clone(), authority.clone(), descriptor, config);

        let builder = thread::Builder::new().name("srv-main".to_owned());
        let join_handle = builder
            .spawn(move || {
                let controller = Self {
                    current_epoch: None,
                    inner: None,
                    log,
                    internal,
                    external,
                    checktable,
                    _campaign: campaign,
                    listen_addr,
                    phantom: PhantomData,
                };
                controller.main_loop(event_rx)
            })
            .unwrap();

        ControllerHandle {
            url: None,
            authority,
            local: Some((event_tx, join_handle)),
        }
    }

    fn main_loop(mut self, receiver: Receiver<ControlEvent>) {
        for event in receiver {
            match event {
                ControlEvent::ControllerMessage(msg) => if let Some(ref mut inner) = self.inner {
                    inner.coordination_message(msg)
                },
                ControlEvent::ExternalRequest(method, path, body, reply_tx) => {
                    if let Some(ref mut inner) = self.inner {
                        reply_tx
                            .send(inner.external_request(method, path, body))
                            .unwrap()
                    } else {
                        reply_tx.send(Err(StatusCode::NotFound)).unwrap();
                    }
                }
                ControlEvent::WonLeaderElection(state) => {
                    self.current_epoch = Some(state.epoch);
                    self.inner = Some(ControllerInner::new(
                        self.listen_addr,
                        self.checktable,
                        self.log.clone(),
                        state,
                    ));
                }
<<<<<<< HEAD
                ControlEvent::ExternalPost(path, body, reply_tx) => {
                    use serde_json as json;
                    reply_tx
                        .send(match path.as_ref() {
                            "inputs" => json::to_string(&self.inputs()).unwrap(),
                            "outputs" => json::to_string(&self.outputs()).unwrap(),
                            "recover" => json::to_string(&self.recover()).unwrap(),
                            "graphviz" => json::to_string(&self.graphviz()).unwrap(),
                            "get_statistics" => json::to_string(&self.get_statistics()).unwrap(),
                            "mutator_builder" => json::to_string(
                                &self.mutator_builder(json::from_str(&body).unwrap()),
                            ).unwrap(),
                            "getter_builder" => json::to_string(
                                &self.getter_builder(json::from_str(&body).unwrap()),
                            ).unwrap(),
                            "install_recipe" => json::to_string(
                                &self.install_recipe(json::from_str(&body).unwrap()),
                            ).unwrap(),
                            "set_security_config" => json::to_string(
                                &self.set_security_config(json::from_str(&body).unwrap()),
                            ).unwrap(),
                            "create_universe" => json::to_string(
                                &self.create_universe(json::from_str(&body).unwrap()),
                            ).unwrap(),
                            "enable_reuse" => json::to_string(
                                &self.enable_reuse(json::from_str(&body).unwrap()),
                            ).unwrap(),
                            _ => "NOT FOUND".to_owned(),
                        })
                        .unwrap();
=======
                ControlEvent::LostLeadership(new_epoch) => {
                    self.current_epoch = Some(new_epoch);
                    self.inner = None;
>>>>>>> d7dad6e7
                }
                ControlEvent::Shutdown => break,
                ControlEvent::Error(e) => panic!("{}", e),
            }
        }
        self.external.stop();
        self.internal.stop();
    }

    fn listen_external(
        event_tx: Sender<ControlEvent>,
        addr: SocketAddr,
        authority: Arc<A>,
    ) -> ServingThread {
        struct ExternalServer<A: Authority>(Sender<ControlEvent>, Arc<A>);
        impl<A: Authority> Clone for ExternalServer<A> {
            // Needed due to #26925
            fn clone(&self) -> Self {
                ExternalServer(self.0.clone(), self.1.clone())
            }
        }
        impl<A: Authority> Service for ExternalServer<A> {
            type Request = Request;
            type Response = Response;
            type Error = hyper::Error;
            type Future = Box<Future<Item = Self::Response, Error = Self::Error>>;

            fn call(&self, req: Request) -> Self::Future {
                let mut res = Response::new();
                match (req.method().clone(), req.path().to_owned().as_ref()) {
                    (Method::Get, "/graph.html") => {
                        res.headers_mut().set(ContentType::html());
                        res.set_body(include_str!("graph.html"));
                        Box::new(futures::future::ok(res))
                    }
                    (Method::Get, "/js/layout-worker.js") => {
                        res.set_body(
                            "importScripts('https://cdn.rawgit.com/mstefaniuk/graph-viz-d3-js/\
                             cf2160ee3ca39b843b081d5231d5d51f1a901617/dist/layout-worker.js');",
                        );
                        Box::new(futures::future::ok(res))
                    }
                    (Method::Get, path) if path.starts_with("/zookeeper/") => {
                        match self.1.try_read(&format!("/{}", &path[11..])) {
                            Ok(Some(data)) => {
                                res.headers_mut().set(ContentType::json());
                                res.set_body(data);
                            }
                            _ => res.set_status(StatusCode::NotFound),
                        }
                        Box::new(futures::future::ok(res))
                    }
                    (method, path) => {
                        let path = path.to_owned();
                        let event_tx = self.0.clone();
                        Box::new(req.body().concat2().and_then(move |body| {
                            let body: Vec<u8> = body.iter().cloned().collect();
                            let (tx, rx) = futures::sync::oneshot::channel();
                            let _ = event_tx.send(ControlEvent::ExternalRequest(
                                method,
                                path,
                                body,
                                tx,
                            ));
                            rx.and_then(|reply| {
                                let mut res = Response::new();
                                match reply {
                                    Ok(reply) => res.set_body(reply),
                                    Err(status_code) => {
                                        res.set_status(status_code);
                                    }
                                }
                                Box::new(futures::future::ok(res))
                            }).or_else(|futures::Canceled| {
                                let mut res = Response::new();
                                res.set_status(StatusCode::NotFound);
                                Box::new(futures::future::ok(res))
                            })
                        }))
                    }
                }
            }
        }
        impl<A: Authority> NewService for ExternalServer<A> {
            type Request = Request;
            type Response = Response;
            type Error = hyper::Error;
            type Instance = Self;
            fn new_service(&self) -> Result<Self::Instance, io::Error> {
                Ok(self.clone())
            }
        }

        let (tx, rx) = mpsc::channel();
        let (done_tx, done_rx) = futures::sync::oneshot::channel();
        let builder = thread::Builder::new().name("srv-ext".to_owned());
        let join_handle = builder
            .spawn(move || {
<<<<<<< HEAD
                Souplet::serve_reads(read_polling_loop, readers_clone)
            })
            .unwrap();

        let cc = Arc::new(ChannelCoordinator::new());
        assert!((builder.nworkers == 0) ^ (builder.local_workers == 0));
        let local_pool = if builder.nworkers == 0 {
            Some(
                worker::WorkerPool::new(
                    builder.local_workers,
                    &builder.log,
                    checktable_addr,
                    cc.clone(),
                ).unwrap(),
            )
        } else {
            None
        };

        ControllerInner {
            ingredients: g,
            source: source,
            ndomains: 0,
            checktable,
            checktable_addr,

            sharding: builder.sharding,
            materializations: builder.materializations,
            domain_config: builder.domain_config,
            persistence: builder.persistence,
            listen_addr: builder.listen_addr,
            heartbeat_every: builder.heartbeat_every,
            healthcheck_every: builder.healthcheck_every,
            recipe: Recipe::blank(Some(builder.log.clone())),
            log: builder.log,

            domains: Default::default(),
            channel_coordinator: cc,
            debug_channel: None,

            deps: HashMap::default(),
            remap: HashMap::default(),

            readers,
            read_listen_addr,
            read_addrs: HashMap::default(),
            workers: HashMap::default(),

            local_pool,

            last_checked_workers: Instant::now(),
        }
    }

    /// Use a debug channel. This function may only be called once because the receiving end it
    /// returned.
    #[allow(unused)]
    pub fn create_debug_channel(&mut self) -> TcpListener {
        assert!(self.debug_channel.is_none());
        let addr: SocketAddr = "127.0.0.1:0".parse().unwrap();
        let listener = TcpListener::bind(&addr).unwrap();
        self.debug_channel = Some(listener.local_addr().unwrap());
        listener
    }

    /// Controls the persistence mode, and parameters related to persistence.
    ///
    /// Three modes are available:
    ///
    ///  1. `DurabilityMode::Permanent`: all writes to base nodes should be written to disk.
    ///  2. `DurabilityMode::DeleteOnExit`: all writes are written to disk, but the log is
    ///     deleted once the `Controller` is dropped. Useful for tests.
    ///  3. `DurabilityMode::MemoryOnly`: no writes to disk, store all writes in memory.
    ///     Useful for baseline numbers.
    ///
    /// `queue_capacity` indicates the number of packets that should be buffered until
    /// flushing, and `flush_timeout` indicates the length of time to wait before flushing
    /// anyway.
    ///
    /// Must be called before any domains have been created.
    #[allow(unused)]
    pub fn with_persistence_options(&mut self, params: PersistenceParameters) {
        assert_eq!(self.ndomains, 0);
        self.persistence = params;
    }

    /// Set the `Logger` to use for internal log messages.
    ///
    /// By default, all log messages are discarded.
    #[allow(unused)]
    pub fn log_with(&mut self, log: slog::Logger) {
        self.log = log;
        self.materializations.set_logger(&self.log);
    }

    /// Adds a new user universe.
    /// User universes automatically enforce security policies.
    pub fn add_universe<F, T>(&mut self, context: HashMap<String, DataType>, f: F) -> T
    where
        F: FnOnce(&mut Migration) -> T,
    {
        info!(self.log, "starting migration: new soup universe");
        let miglog = self.log.new(o!());
        let mut m = Migration {
            mainline: self,
            added: Default::default(),
            columns: Default::default(),
            readers: Default::default(),
            context: context,
            start: time::Instant::now(),
            log: miglog,
        };
        let r = f(&mut m);
        m.commit();
        r
    }

    /// Perform a new query schema migration.
    pub fn migrate<F, T>(&mut self, f: F) -> T
    where
        F: FnOnce(&mut Migration) -> T,
    {
        info!(self.log, "starting migration");
        let miglog = self.log.new(o!());
        let mut context = HashMap::new();
        context.insert(String::from("id"), "global".into());
        let mut m = Migration {
            mainline: self,
            added: Default::default(),
            columns: Default::default(),
            readers: Default::default(),
            context: context,
            start: time::Instant::now(),
            log: miglog,
        };
        let r = f(&mut m);
        m.commit();
        r
    }

    /// Initiaties log recovery by sending a
    /// StartRecovery packet to each base node domain.
    pub fn recover(&mut self) {
        info!(self.log, "Recovering from log");
        for (_name, index) in self.inputs().iter() {
            let node = &self.ingredients[*index];
            let domain = self.domains.get_mut(&node.domain()).unwrap();
            domain.send(box payload::Packet::StartRecovery).unwrap();
            domain.wait_for_ack().unwrap();
        }
    }

    /// Get a boxed function which can be used to validate tokens.
    #[allow(unused)]
    pub fn get_validator(&self) -> Box<Fn(&checktable::Token) -> bool> {
        let checktable =
            checktable::CheckTableClient::connect(self.checktable_addr, client::Options::default())
                .unwrap();
        Box::new(move |t: &checktable::Token| {
            checktable.validate_token(t.clone()).unwrap()
        })
    }

    #[cfg(test)]
    pub fn graph(&self) -> &Graph {
        &self.ingredients
    }

    /// Get a Vec of all known input nodes.
    ///
    /// Input nodes are here all nodes of type `Base`. The addresses returned by this function will
    /// all have been returned as a key in the map from `commit` at some point in the past.
    pub fn inputs(&self) -> BTreeMap<String, NodeIndex> {
        self.ingredients
            .neighbors_directed(self.source, petgraph::EdgeDirection::Outgoing)
            .map(|n| {
                let base = &self.ingredients[n];
                assert!(base.is_internal());
                assert!(base.get_base().is_some());
                (base.name().to_owned(), n.into())
            })
            .collect()
    }

    /// Get a Vec of all known output nodes.
    ///
    /// Output nodes here refers to nodes of type `Reader`, which is the nodes created in response
    /// to calling `.maintain` or `.stream` for a node during a migration.
    pub fn outputs(&self) -> BTreeMap<String, NodeIndex> {
        self.ingredients
            .externals(petgraph::EdgeDirection::Outgoing)
            .filter_map(|n| {
                let name = self.ingredients[n].name().to_owned();
                self.ingredients[n].with_reader(|r| {
                    // we want to give the the node address that is being materialized not that of
                    // the reader node itself.
                    (name, r.is_for())
                })
            })
            .collect()
    }

    fn find_getter_for(&self, node: NodeIndex) -> Option<NodeIndex> {
        // reader should be a child of the given node. however, due to sharding, it may not be an
        // *immediate* child. furthermore, once we go beyond depth 1, we may accidentally hit an
        // *unrelated* reader node. to account for this, readers keep track of what node they are
        // "for", and we simply search for the appropriate reader by that metric. since we know
        // that the reader must be relatively close, a BFS search is the way to go.
        // presumably only
        let mut bfs = Bfs::new(&self.ingredients, node);
        let mut reader = None;
        while let Some(child) = bfs.next(&self.ingredients) {
            if self.ingredients[child]
                .with_reader(|r| r.is_for() == node)
                .unwrap_or(false)
            {
                reader = Some(child);
                break;
            }
        }

        reader
    }

    /// Obtain a `RemoteGetterBuilder` that can be sent to a client and then used to query a given
    /// (already maintained) reader node.
    pub fn getter_builder(&self, node: NodeIndex) -> Option<RemoteGetterBuilder> {
        self.find_getter_for(node).map(|r| {
            let domain = self.ingredients[r].domain();
            let shards = (0..self.domains[&domain].shards())
                .map(|i| match self.domains[&domain].assignment(i) {
                    Some(worker) => self.read_addrs[&worker].clone(),
                    None => self.read_listen_addr.clone(),
                })
                .collect();

            RemoteGetterBuilder { node: r, shards }
        })
    }

    /// Obtain a MutatorBuild that can be used to construct a Mutator to perform writes and deletes
    /// from the given base node.
    pub fn mutator_builder(&self, base: NodeIndex) -> MutatorBuilder {
        let node = &self.ingredients[base];

        trace!(self.log, "creating mutator"; "for" => base.index());

        let mut key = self.ingredients[base]
            .suggest_indexes(base)
            .remove(&base)
            .map(|(c, _)| c)
            .unwrap_or_else(Vec::new);
        let mut is_primary = false;
        if key.is_empty() {
            if let Sharding::ByColumn(col, _) = self.ingredients[base].sharded_by() {
                key = vec![col];
            }
        } else {
            is_primary = true;
        }


        let txs = (0..self.domains[&node.domain()].shards())
            .map(|i| {
                self.channel_coordinator
                    .get_addr(&(node.domain(), i))
                    .unwrap()
            })
            .collect();

        let num_fields = node.fields().len();
        let base_operator = node.get_base()
            .expect("asked to get mutator for non-base node");
        MutatorBuilder {
            txs,
            addr: (*node.local_addr()).into(),
            key: key,
            key_is_primary: is_primary,
            transactional: self.ingredients[base].is_transactional(),
            dropped: base_operator.get_dropped(),
            expected_columns: num_fields - base_operator.get_dropped().len(),
            is_local: true,
        }
    }

    /// Get statistics about the time spent processing different parts of the graph.
    pub fn get_statistics(&mut self) -> GraphStats {
        // TODO: request stats from domains in parallel.
        let domains = self.domains
            .iter_mut()
            .flat_map(|(di, s)| {
                s.send(box payload::Packet::GetStatistics).unwrap();
                s.wait_for_statistics()
                    .unwrap()
                    .into_iter()
                    .enumerate()
                    .map(move |(i, (domain_stats, node_stats))| {
                        let node_map = node_stats
                            .into_iter()
                            .map(|(ni, ns)| (ni.into(), ns))
                            .collect();

                        ((di.clone(), i), (domain_stats, node_map))
                    })
            })
            .collect();

        GraphStats { domains: domains }
    }

    pub fn install_recipe(&mut self, r_txt: String) {
        let r = Recipe::from_str(&r_txt, Some(self.log.clone())).unwrap();
        let old = self.recipe.clone();
        let mut new = old.replace(r).unwrap();
        self.migrate(|mig| match new.activate(mig, false) {
            Ok(_) => (),
            Err(e) => panic!("failed to install recipe: {:?}", e),
        });
        self.recipe = new;
    }

    pub fn set_security_config(&mut self, config: (String, String)) {
        let p = config.0;
        let url = config.1;
        self.recipe.set_security_config(&p, url);
    }

    pub fn create_universe(&mut self, context: HashMap<String, DataType>) {
        let log = self.log.clone();
        let mut r = self.recipe.clone();
        let groups = self.recipe.security_groups();
        let outs = self.outputs();

        let mut universe_groups = HashMap::new();

        if context.get("group").is_none() {
            for g in groups {
                let uid = context.get("id").expect("Universe context must have id");
                let membership = outs[&g];
                let mut getter = self.get_getter(membership).unwrap();
                let my_groups: Vec<DataType> = getter.lookup(uid, true).unwrap().iter().map(|v| v[1].clone()).collect();
                universe_groups.insert(g, my_groups);
            }
        }

        self.add_universe(context, |mut mig| {
            r.next();
            match r.create_universe(&mut mig, universe_groups) {
                Ok(ar) => {
                    info!(log, "{} expressions added", ar.expressions_added);
                    info!(log, "{} expressions removed", ar.expressions_removed);
                }
                Err(e) => panic!("failed to activate recipe: {}", e),
            };

        });
        self.recipe = r;
    }

    pub fn enable_reuse(&mut self, reuse_type: ReuseConfigType) {
        self.recipe.enable_reuse(reuse_type);
    }

    #[cfg(test)]
    pub fn get_mutator(&self, base: NodeIndex) -> Mutator {
        self.mutator_builder(base)
            .build("127.0.0.1:0".parse().unwrap())
    }

    pub fn get_getter(&self, node: NodeIndex) -> Option<RemoteGetter> {
        self.getter_builder(node).map(|g| g.build())
    }

    pub fn graphviz(&self) -> String {
        let mut s = String::new();

        let indentln = |s: &mut String| s.push_str("    ");

        // header.
        s.push_str("digraph {{\n");

        // global formatting.
        indentln(&mut s);
        s.push_str("node [shape=record, fontsize=10]\n");

        // node descriptions.
        for index in self.ingredients.node_indices() {
            indentln(&mut s);
            s.push_str(&format!("{}", index.index()));
            s.push_str(&self.ingredients[index].describe(index));
        }

        // edges.
        for (_, edge) in self.ingredients.raw_edges().iter().enumerate() {
            indentln(&mut s);
            s.push_str(&format!(
                "{} -> {}",
                edge.source().index(),
                edge.target().index()
            ));
            s.push_str("\n");
        }

        // footer.
        s.push_str("}}");

        s
    }
}

#[derive(Clone)]
enum ColumnChange {
    Add(String, DataType),
    Drop(usize),
}

/// A `Migration` encapsulates a number of changes to the Soup data flow graph.
///
/// Only one `Migration` can be in effect at any point in time. No changes are made to the running
/// graph until the `Migration` is committed (using `Migration::commit`).
pub struct Migration<'a> {
    mainline: &'a mut ControllerInner,
    added: Vec<NodeIndex>,
    columns: Vec<(NodeIndex, ColumnChange)>,
    readers: HashMap<NodeIndex, NodeIndex>,

    /// Additional migration information provided by the client
    context: HashMap<String, DataType>,

    start: time::Instant,
    log: slog::Logger,
}

impl<'a> Migration<'a> {
    /// Add the given `Ingredient` to the Soup.
    ///
    /// The returned identifier can later be used to refer to the added ingredient.
    /// Edges in the data flow graph are automatically added based on the ingredient's reported
    /// `ancestors`.
    pub fn add_ingredient<S1, FS, S2, I>(&mut self, name: S1, fields: FS, mut i: I) -> NodeIndex
    where
        S1: ToString,
        S2: ToString,
        FS: IntoIterator<Item = S2>,
        I: Ingredient + Into<NodeOperator>,
    {
        i.on_connected(&self.mainline.ingredients);
        let parents = i.ancestors();

        let transactional = !parents.is_empty()
            && parents
                .iter()
                .all(|&p| self.mainline.ingredients[p].is_transactional());

        // add to the graph
        let ni = self.mainline.ingredients.add_node(node::Node::new(
            name.to_string(),
            fields,
            i.into(),
            transactional,
        ));
        info!(self.log,
              "adding new node";
              "node" => ni.index(),
              "type" => format!("{:?}", self.mainline.ingredients[ni])
        );

        // keep track of the fact that it's new
        self.added.push(ni);
        // insert it into the graph
        if parents.is_empty() {
            self.mainline
                .ingredients
                .add_edge(self.mainline.source, ni, ());
        } else {
            for parent in parents {
                self.mainline.ingredients.add_edge(parent, ni, ());
            }
        }
        // and tell the caller its id
        ni.into()
    }

    /// Returns the context of this migration
    pub fn context(&self) -> HashMap<String, DataType> {
        self.context.clone()
    }

    /// Returns the universe in which this migration is operating in.
    /// If not specified, assumes `global` universe.
    pub fn universe(&self) -> DataType {
        match self.context.get("id") {
            Some(id) => id.clone(),
            None => "global".into(),
        }
    }

    /// Add a transactional base node to the graph
    pub fn add_transactional_base<S1, FS, S2>(
        &mut self,
        name: S1,
        fields: FS,
        mut b: Base,
    ) -> NodeIndex
    where
        S1: ToString,
        S2: ToString,
        FS: IntoIterator<Item = S2>,
    {
        b.on_connected(&self.mainline.ingredients);
        let b: NodeOperator = b.into();

        // add to the graph
        let ni = self.mainline
            .ingredients
            .add_node(node::Node::new(name.to_string(), fields, b, true));
        info!(self.log,
              "adding new node";
              "node" => ni.index(),
              "type" => format!("{:?}", self.mainline.ingredients[ni])
        );

        // keep track of the fact that it's new
        self.added.push(ni);
        // insert it into the graph
        self.mainline
            .ingredients
            .add_edge(self.mainline.source, ni, ());
        // and tell the caller its id
        ni.into()
    }

    /// Add a new column to a base node.
    ///
    /// Note that a default value must be provided such that old writes can be converted into this
    /// new type.
    pub fn add_column<S: ToString>(
        &mut self,
        node: NodeIndex,
        field: S,
        default: DataType,
    ) -> usize {
        // not allowed to add columns to new nodes
        assert!(!self.added.iter().any(|&ni| ni == node));

        let field = field.to_string();
        let base = &mut self.mainline.ingredients[node];
        assert!(base.is_internal() && base.get_base().is_some());

        // we need to tell the base about its new column and its default, so that old writes that
        // do not have it get the additional value added to them.
        let col_i1 = base.add_column(&field);
        // we can't rely on DerefMut, since it disallows mutating Taken nodes
        {
            let col_i2 = base.inner_mut()
                .get_base_mut()
                .unwrap()
                .add_column(default.clone());
            assert_eq!(col_i1, col_i2);
        }

        // also eventually propagate to domain clone
        self.columns.push((node, ColumnChange::Add(field, default)));

        col_i1
    }

    /// Drop a column from a base node.
    pub fn drop_column(&mut self, node: NodeIndex, column: usize) {
        // not allowed to drop columns from new nodes
        assert!(!self.added.iter().any(|&ni| ni == node));

        let base = &mut self.mainline.ingredients[node];
        assert!(base.is_internal() && base.get_base().is_some());

        // we need to tell the base about the dropped column, so that old writes that contain that
        // column will have it filled in with default values (this is done in Mutator).
        // we can't rely on DerefMut, since it disallows mutating Taken nodes
        base.inner_mut().get_base_mut().unwrap().drop_column(column);

        // also eventually propagate to domain clone
        self.columns.push((node, ColumnChange::Drop(column)));
    }

    #[cfg(test)]
    pub fn graph(&self) -> &Graph {
        self.mainline.graph()
    }

    fn ensure_reader_for(&mut self, n: NodeIndex, name: Option<String>) {
        if !self.readers.contains_key(&n) {
            // make a reader
            let r = node::special::Reader::new(n);
            let r = if let Some(name) = name {
                self.mainline.ingredients[n].named_mirror(r, name)
            } else {
                self.mainline.ingredients[n].mirror(r)
            };
            let r = self.mainline.ingredients.add_node(r);
            self.mainline.ingredients.add_edge(n, r, ());
            self.readers.insert(n, r);
        }
    }

    fn ensure_token_generator(&mut self, n: NodeIndex, key: usize) {
        let ri = self.readers[&n];
        if self.mainline.ingredients[ri]
            .with_reader(|r| r.token_generator().is_some())
            .expect("tried to add token generator to non-reader node")
        {
            return;
        }

        // A map from base node to the column in that base node whose value must match the value of
        // this node's column to cause a conflict. Is None for a given base node if any write to
        // that base node might cause a conflict.
        let base_columns: Vec<(_, Option<_>)> =
            keys::provenance_of(&self.mainline.ingredients, n, key, |_, _, _| None)
                .into_iter()
                .map(|path| {
                    // we want the base node corresponding to each path
                    path.into_iter().last().unwrap()
                })
                .collect();

        let coarse_parents = base_columns
            .iter()
            .filter_map(|&(ni, o)| if o.is_none() { Some(ni) } else { None })
            .collect();
=======
                let service = ExternalServer(event_tx, authority);
                let server = Http::new().bind(&addr, service.clone());
                let server = match server {
                    Ok(s) => s,
                    Err(hyper::Error::Io(ref e))
                        if e.kind() == ErrorKind::AddrInUse && addr.port() != 0 =>
                    {
                        Http::new()
                            .bind(&SocketAddr::new(addr.ip(), 0), service)
                            .unwrap()
                    }
                    Err(e) => panic!("{}", e),
                };
>>>>>>> d7dad6e7

                let addr = server.local_addr().unwrap();
                tx.send(addr).unwrap();
                server.run_until(done_rx.map_err(|_| ())).unwrap();
            })
            .unwrap();

        ServingThread {
            addr: rx.recv().unwrap(),
            join_handle,
            stop: Box::new(done_tx),
        }
    }

    /// Listen for messages from workers.
    fn listen_internal(event_tx: Sender<ControlEvent>, addr: SocketAddr) -> ServingThread {
        let mut done = Arc::new(());
        let done2 = done.clone();
        let mut pl: PollingLoop<CoordinationMessage> = PollingLoop::new(addr);
        let addr = pl.get_listener_addr().unwrap();
        let builder = thread::Builder::new().name("srv-int".to_owned());
        let join_handle = builder
            .spawn(move || {
                pl.run_polling_loop(move |e| {
                    if Arc::get_mut(&mut done).is_some() {
                        return ProcessResult::StopPolling;
                    }

                    match e {
                        PollEvent::ResumePolling(timeout) => {
                            *timeout = Some(Duration::from_millis(100));
                        }
                        PollEvent::Process(msg) => {
                            if event_tx.send(ControlEvent::ControllerMessage(msg)).is_err() {
                                return ProcessResult::StopPolling;
                            }
                        }
                        PollEvent::Timeout => {}
                    }
                    ProcessResult::KeepPolling
                });
            })
            .unwrap();

        ServingThread {
            addr,
            join_handle,
            stop: Box::new(done2),
        }
    }

    fn campaign(
        event_tx: Sender<ControlEvent>,
        authority: Arc<A>,
        descriptor: ControllerDescriptor,
        config: ControllerConfig,
    ) -> JoinHandle<()> {
        let descriptor = serde_json::to_vec(&descriptor).unwrap();
        let campaign_inner =
            move |event_tx: Sender<ControlEvent>| -> Result<(), Box<Error + Send + Sync>> {
                loop {
                    // become leader
                    let current_epoch = authority.become_leader(descriptor.clone())?;
                    let state = authority.read_modify_write(
                        "/state",
                        |state: Option<ControllerState>| match state {
                            None => Ok(ControllerState {
                                config: config.clone(),
                                epoch: current_epoch,
                                recipe: (),
                            }),
                            Some(ref state) if state.epoch > current_epoch => Err(()),
                            Some(mut state) => {
                                state.epoch = current_epoch;
                                Ok(state)
                            }
                        },
                    )?;
                    if state.is_err() {
                        continue;
                    }
                    if !event_tx
                        .send(ControlEvent::WonLeaderElection(state.unwrap()))
                        .is_ok()
                    {
                        break;
                    }

                    // watch for overthrow
                    let new_epoch = authority.await_new_epoch(current_epoch)?;
                    if !event_tx
                        .send(ControlEvent::LostLeadership(new_epoch))
                        .is_ok()
                    {
                        break;
                    }
                }
                Ok(())
            };

        thread::Builder::new()
            .name("srv-zk".to_owned())
            .spawn(move || {
                if let Err(e) = campaign_inner(event_tx.clone()) {
                    let _ = event_tx.send(ControlEvent::Error(e));
                }
            })
<<<<<<< HEAD
        });
        Ok(core.run(work).unwrap())
    }

    /// Get a Vec of all known input nodes.
    ///
    /// Input nodes are here all nodes of type `Base`. The addresses returned by this function will
    /// all have been returned as a key in the map from `commit` at some point in the past.
    pub fn inputs(&self) -> BTreeMap<String, NodeIndex> {
        self.rpc("inputs", &()).unwrap()
    }

    /// Get a Vec of to all known output nodes.
    ///
    /// Output nodes here refers to nodes of type `Reader`, which is the nodes created in response
    /// to calling `.maintain` or `.stream` for a node during a migration.
    pub fn outputs(&self) -> BTreeMap<String, NodeIndex> {
        self.rpc("outputs", &()).unwrap()
    }

    /// Obtain a `RemoteGetterBuilder` that can be sent to a client and then used to query a given
    /// (already maintained) reader node.
    pub fn get_getter_builder(&self, node: NodeIndex) -> Option<RemoteGetterBuilder> {
        self.rpc("getter_builder", &node).unwrap()
    }

    /// Obtain a `RemoteGetter`.
    pub fn get_getter(&self, node: NodeIndex) -> Option<RemoteGetter> {
        self.get_getter_builder(node).map(|g| g.build())
    }

    /// Obtain a MutatorBuild that can be used to construct a Mutator to perform writes and deletes
    /// from the given base node.
    pub fn get_mutator_builder(&self, base: NodeIndex) -> Result<MutatorBuilder, Box<Error>> {
        self.rpc("mutator_builder", &base)
    }

    /// Obtain a Mutator
    pub fn get_mutator(&self, base: NodeIndex) -> Result<Mutator, Box<Error>> {
        self.get_mutator_builder(base)
            .map(|m| m.build("127.0.0.1:0".parse().unwrap()))
    }

    /// Initiaties log recovery by sending a
    /// StartRecovery packet to each base node domain.
    pub fn recover(&mut self) {
        self.rpc("recover", &()).unwrap()
    }

    /// Get statistics about the time spent processing different parts of the graph.
    pub fn get_statistics(&mut self) -> GraphStats {
        self.rpc("get_statistics", &()).unwrap()
    }

    /// Install a new recipe on the controller.
    pub fn install_recipe(&self, new_recipe: String) {
        self.rpc("install_recipe", &new_recipe).unwrap()
    }

    /// Install a new set of policies on the controller.
    pub fn set_security_config(&self, p: String) {
        self.rpc("set_security_config", &(p, self.url.clone())).unwrap()
    }

    /// Install a new set of policies on the controller.
    pub fn create_universe(&self, context: HashMap<String, DataType>) {
        self.rpc("create_universe", &context).unwrap()
    }

    /// graphviz description of the dataflow graph
    pub fn graphviz(&self) -> String {
        self.rpc("graphviz", &()).unwrap()
    }

    /// Set the `Logger` to use for internal log messages.
    pub fn log_with(&mut self, _: slog::Logger) {}

    /// Enable reuse type
    pub fn enable_reuse(&self, reuse_type: ReuseConfigType) {
        self.rpc("enable_reuse", &reuse_type).unwrap()
    }
=======
            .unwrap()
    }
>>>>>>> d7dad6e7
}

#[cfg(test)]
mod tests {
    use super::*;
    use consensus::ZookeeperAuthority;

    // Controller without any domains gets dropped once it leaves the scope.
    #[test]
    #[ignore]
    #[allow_fail]
    fn it_works_default() {
        // Controller gets dropped. It doesn't have Domains, so we don't see any dropped.
        let authority = ZookeeperAuthority::new("127.0.0.1:2181/it_works_default");
        {
            let _c = ControllerBuilder::default().build(authority);
            thread::sleep(Duration::from_millis(100));
        }
        thread::sleep(Duration::from_millis(100));
    }

    // Controller with a few domains drops them once it leaves the scope.
    #[test]
    #[allow_fail]
    fn it_works_blender_with_migration() {
        let r_txt = "CREATE TABLE a (x int, y int, z int);\n
                     CREATE TABLE b (r int, s int);\n";

        let authority = ZookeeperAuthority::new("127.0.0.1:2181/it_works_blender_with_migration");
        let mut c = ControllerBuilder::default().build(authority);
        c.install_recipe(r_txt.to_owned());
    }

    // Controller without any domains gets dropped once it leaves the scope.
    #[test]
    #[ignore]
    fn it_works_default_local() {
        // Controller gets dropped. It doesn't have Domains, so we don't see any dropped.
        {
            let _c = ControllerBuilder::default().build_local();
            thread::sleep(Duration::from_millis(100));
        }
        thread::sleep(Duration::from_millis(100));
    }

    // Controller with a few domains drops them once it leaves the scope.
    #[test]
    fn it_works_blender_with_migration_local() {
        let r_txt = "CREATE TABLE a (x int, y int, z int);\n
                     CREATE TABLE b (r int, s int);\n";

        let mut c = ControllerBuilder::default().build_local();
        c.install_recipe(r_txt.to_owned());
    }
}<|MERGE_RESOLUTION|>--- conflicted
+++ resolved
@@ -46,25 +46,6 @@
 mod mir_to_flow;
 mod mutator;
 
-<<<<<<< HEAD
-use self::domain_handle::DomainHandle;
-use coordination::{CoordinationMessage, CoordinationPayload};
-
-pub use self::mutator::{Mutator, MutatorBuilder, MutatorError};
-pub use self::getter::{Getter, ReadQuery, ReadReply, RemoteGetter, RemoteGetterBuilder};
-use self::payload::{EgressForBase, IngressFromBase};
-
-pub type WorkerIdentifier = SocketAddr;
-pub type WorkerEndpoint = Arc<Mutex<TcpSender<CoordinationMessage>>>;
-
-const NANOS_PER_SEC: u64 = 1_000_000_000;
-macro_rules! dur_to_ns {
-    ($d:expr) => {{
-        let d = $d;
-        d.as_secs() * NANOS_PER_SEC + d.subsec_nanos() as u64
-    }}
-}
-=======
 pub use controller::builder::ControllerBuilder;
 pub use controller::handle::ControllerHandle;
 pub use controller::inner::RpcError;
@@ -75,7 +56,6 @@
 
 type WorkerIdentifier = SocketAddr;
 type WorkerEndpoint = Arc<Mutex<TcpSender<CoordinationMessage>>>;
->>>>>>> d7dad6e7
 
 #[derive(Clone)]
 struct WorkerStatus {
@@ -269,42 +249,10 @@
                         state,
                     ));
                 }
-<<<<<<< HEAD
-                ControlEvent::ExternalPost(path, body, reply_tx) => {
-                    use serde_json as json;
-                    reply_tx
-                        .send(match path.as_ref() {
-                            "inputs" => json::to_string(&self.inputs()).unwrap(),
-                            "outputs" => json::to_string(&self.outputs()).unwrap(),
-                            "recover" => json::to_string(&self.recover()).unwrap(),
-                            "graphviz" => json::to_string(&self.graphviz()).unwrap(),
-                            "get_statistics" => json::to_string(&self.get_statistics()).unwrap(),
-                            "mutator_builder" => json::to_string(
-                                &self.mutator_builder(json::from_str(&body).unwrap()),
-                            ).unwrap(),
-                            "getter_builder" => json::to_string(
-                                &self.getter_builder(json::from_str(&body).unwrap()),
-                            ).unwrap(),
-                            "install_recipe" => json::to_string(
-                                &self.install_recipe(json::from_str(&body).unwrap()),
-                            ).unwrap(),
-                            "set_security_config" => json::to_string(
-                                &self.set_security_config(json::from_str(&body).unwrap()),
-                            ).unwrap(),
-                            "create_universe" => json::to_string(
-                                &self.create_universe(json::from_str(&body).unwrap()),
-                            ).unwrap(),
-                            "enable_reuse" => json::to_string(
-                                &self.enable_reuse(json::from_str(&body).unwrap()),
-                            ).unwrap(),
-                            _ => "NOT FOUND".to_owned(),
-                        })
-                        .unwrap();
-=======
+
                 ControlEvent::LostLeadership(new_epoch) => {
                     self.current_epoch = Some(new_epoch);
                     self.inner = None;
->>>>>>> d7dad6e7
                 }
                 ControlEvent::Shutdown => break,
                 ControlEvent::Error(e) => panic!("{}", e),
@@ -403,637 +351,6 @@
         let builder = thread::Builder::new().name("srv-ext".to_owned());
         let join_handle = builder
             .spawn(move || {
-<<<<<<< HEAD
-                Souplet::serve_reads(read_polling_loop, readers_clone)
-            })
-            .unwrap();
-
-        let cc = Arc::new(ChannelCoordinator::new());
-        assert!((builder.nworkers == 0) ^ (builder.local_workers == 0));
-        let local_pool = if builder.nworkers == 0 {
-            Some(
-                worker::WorkerPool::new(
-                    builder.local_workers,
-                    &builder.log,
-                    checktable_addr,
-                    cc.clone(),
-                ).unwrap(),
-            )
-        } else {
-            None
-        };
-
-        ControllerInner {
-            ingredients: g,
-            source: source,
-            ndomains: 0,
-            checktable,
-            checktable_addr,
-
-            sharding: builder.sharding,
-            materializations: builder.materializations,
-            domain_config: builder.domain_config,
-            persistence: builder.persistence,
-            listen_addr: builder.listen_addr,
-            heartbeat_every: builder.heartbeat_every,
-            healthcheck_every: builder.healthcheck_every,
-            recipe: Recipe::blank(Some(builder.log.clone())),
-            log: builder.log,
-
-            domains: Default::default(),
-            channel_coordinator: cc,
-            debug_channel: None,
-
-            deps: HashMap::default(),
-            remap: HashMap::default(),
-
-            readers,
-            read_listen_addr,
-            read_addrs: HashMap::default(),
-            workers: HashMap::default(),
-
-            local_pool,
-
-            last_checked_workers: Instant::now(),
-        }
-    }
-
-    /// Use a debug channel. This function may only be called once because the receiving end it
-    /// returned.
-    #[allow(unused)]
-    pub fn create_debug_channel(&mut self) -> TcpListener {
-        assert!(self.debug_channel.is_none());
-        let addr: SocketAddr = "127.0.0.1:0".parse().unwrap();
-        let listener = TcpListener::bind(&addr).unwrap();
-        self.debug_channel = Some(listener.local_addr().unwrap());
-        listener
-    }
-
-    /// Controls the persistence mode, and parameters related to persistence.
-    ///
-    /// Three modes are available:
-    ///
-    ///  1. `DurabilityMode::Permanent`: all writes to base nodes should be written to disk.
-    ///  2. `DurabilityMode::DeleteOnExit`: all writes are written to disk, but the log is
-    ///     deleted once the `Controller` is dropped. Useful for tests.
-    ///  3. `DurabilityMode::MemoryOnly`: no writes to disk, store all writes in memory.
-    ///     Useful for baseline numbers.
-    ///
-    /// `queue_capacity` indicates the number of packets that should be buffered until
-    /// flushing, and `flush_timeout` indicates the length of time to wait before flushing
-    /// anyway.
-    ///
-    /// Must be called before any domains have been created.
-    #[allow(unused)]
-    pub fn with_persistence_options(&mut self, params: PersistenceParameters) {
-        assert_eq!(self.ndomains, 0);
-        self.persistence = params;
-    }
-
-    /// Set the `Logger` to use for internal log messages.
-    ///
-    /// By default, all log messages are discarded.
-    #[allow(unused)]
-    pub fn log_with(&mut self, log: slog::Logger) {
-        self.log = log;
-        self.materializations.set_logger(&self.log);
-    }
-
-    /// Adds a new user universe.
-    /// User universes automatically enforce security policies.
-    pub fn add_universe<F, T>(&mut self, context: HashMap<String, DataType>, f: F) -> T
-    where
-        F: FnOnce(&mut Migration) -> T,
-    {
-        info!(self.log, "starting migration: new soup universe");
-        let miglog = self.log.new(o!());
-        let mut m = Migration {
-            mainline: self,
-            added: Default::default(),
-            columns: Default::default(),
-            readers: Default::default(),
-            context: context,
-            start: time::Instant::now(),
-            log: miglog,
-        };
-        let r = f(&mut m);
-        m.commit();
-        r
-    }
-
-    /// Perform a new query schema migration.
-    pub fn migrate<F, T>(&mut self, f: F) -> T
-    where
-        F: FnOnce(&mut Migration) -> T,
-    {
-        info!(self.log, "starting migration");
-        let miglog = self.log.new(o!());
-        let mut context = HashMap::new();
-        context.insert(String::from("id"), "global".into());
-        let mut m = Migration {
-            mainline: self,
-            added: Default::default(),
-            columns: Default::default(),
-            readers: Default::default(),
-            context: context,
-            start: time::Instant::now(),
-            log: miglog,
-        };
-        let r = f(&mut m);
-        m.commit();
-        r
-    }
-
-    /// Initiaties log recovery by sending a
-    /// StartRecovery packet to each base node domain.
-    pub fn recover(&mut self) {
-        info!(self.log, "Recovering from log");
-        for (_name, index) in self.inputs().iter() {
-            let node = &self.ingredients[*index];
-            let domain = self.domains.get_mut(&node.domain()).unwrap();
-            domain.send(box payload::Packet::StartRecovery).unwrap();
-            domain.wait_for_ack().unwrap();
-        }
-    }
-
-    /// Get a boxed function which can be used to validate tokens.
-    #[allow(unused)]
-    pub fn get_validator(&self) -> Box<Fn(&checktable::Token) -> bool> {
-        let checktable =
-            checktable::CheckTableClient::connect(self.checktable_addr, client::Options::default())
-                .unwrap();
-        Box::new(move |t: &checktable::Token| {
-            checktable.validate_token(t.clone()).unwrap()
-        })
-    }
-
-    #[cfg(test)]
-    pub fn graph(&self) -> &Graph {
-        &self.ingredients
-    }
-
-    /// Get a Vec of all known input nodes.
-    ///
-    /// Input nodes are here all nodes of type `Base`. The addresses returned by this function will
-    /// all have been returned as a key in the map from `commit` at some point in the past.
-    pub fn inputs(&self) -> BTreeMap<String, NodeIndex> {
-        self.ingredients
-            .neighbors_directed(self.source, petgraph::EdgeDirection::Outgoing)
-            .map(|n| {
-                let base = &self.ingredients[n];
-                assert!(base.is_internal());
-                assert!(base.get_base().is_some());
-                (base.name().to_owned(), n.into())
-            })
-            .collect()
-    }
-
-    /// Get a Vec of all known output nodes.
-    ///
-    /// Output nodes here refers to nodes of type `Reader`, which is the nodes created in response
-    /// to calling `.maintain` or `.stream` for a node during a migration.
-    pub fn outputs(&self) -> BTreeMap<String, NodeIndex> {
-        self.ingredients
-            .externals(petgraph::EdgeDirection::Outgoing)
-            .filter_map(|n| {
-                let name = self.ingredients[n].name().to_owned();
-                self.ingredients[n].with_reader(|r| {
-                    // we want to give the the node address that is being materialized not that of
-                    // the reader node itself.
-                    (name, r.is_for())
-                })
-            })
-            .collect()
-    }
-
-    fn find_getter_for(&self, node: NodeIndex) -> Option<NodeIndex> {
-        // reader should be a child of the given node. however, due to sharding, it may not be an
-        // *immediate* child. furthermore, once we go beyond depth 1, we may accidentally hit an
-        // *unrelated* reader node. to account for this, readers keep track of what node they are
-        // "for", and we simply search for the appropriate reader by that metric. since we know
-        // that the reader must be relatively close, a BFS search is the way to go.
-        // presumably only
-        let mut bfs = Bfs::new(&self.ingredients, node);
-        let mut reader = None;
-        while let Some(child) = bfs.next(&self.ingredients) {
-            if self.ingredients[child]
-                .with_reader(|r| r.is_for() == node)
-                .unwrap_or(false)
-            {
-                reader = Some(child);
-                break;
-            }
-        }
-
-        reader
-    }
-
-    /// Obtain a `RemoteGetterBuilder` that can be sent to a client and then used to query a given
-    /// (already maintained) reader node.
-    pub fn getter_builder(&self, node: NodeIndex) -> Option<RemoteGetterBuilder> {
-        self.find_getter_for(node).map(|r| {
-            let domain = self.ingredients[r].domain();
-            let shards = (0..self.domains[&domain].shards())
-                .map(|i| match self.domains[&domain].assignment(i) {
-                    Some(worker) => self.read_addrs[&worker].clone(),
-                    None => self.read_listen_addr.clone(),
-                })
-                .collect();
-
-            RemoteGetterBuilder { node: r, shards }
-        })
-    }
-
-    /// Obtain a MutatorBuild that can be used to construct a Mutator to perform writes and deletes
-    /// from the given base node.
-    pub fn mutator_builder(&self, base: NodeIndex) -> MutatorBuilder {
-        let node = &self.ingredients[base];
-
-        trace!(self.log, "creating mutator"; "for" => base.index());
-
-        let mut key = self.ingredients[base]
-            .suggest_indexes(base)
-            .remove(&base)
-            .map(|(c, _)| c)
-            .unwrap_or_else(Vec::new);
-        let mut is_primary = false;
-        if key.is_empty() {
-            if let Sharding::ByColumn(col, _) = self.ingredients[base].sharded_by() {
-                key = vec![col];
-            }
-        } else {
-            is_primary = true;
-        }
-
-
-        let txs = (0..self.domains[&node.domain()].shards())
-            .map(|i| {
-                self.channel_coordinator
-                    .get_addr(&(node.domain(), i))
-                    .unwrap()
-            })
-            .collect();
-
-        let num_fields = node.fields().len();
-        let base_operator = node.get_base()
-            .expect("asked to get mutator for non-base node");
-        MutatorBuilder {
-            txs,
-            addr: (*node.local_addr()).into(),
-            key: key,
-            key_is_primary: is_primary,
-            transactional: self.ingredients[base].is_transactional(),
-            dropped: base_operator.get_dropped(),
-            expected_columns: num_fields - base_operator.get_dropped().len(),
-            is_local: true,
-        }
-    }
-
-    /// Get statistics about the time spent processing different parts of the graph.
-    pub fn get_statistics(&mut self) -> GraphStats {
-        // TODO: request stats from domains in parallel.
-        let domains = self.domains
-            .iter_mut()
-            .flat_map(|(di, s)| {
-                s.send(box payload::Packet::GetStatistics).unwrap();
-                s.wait_for_statistics()
-                    .unwrap()
-                    .into_iter()
-                    .enumerate()
-                    .map(move |(i, (domain_stats, node_stats))| {
-                        let node_map = node_stats
-                            .into_iter()
-                            .map(|(ni, ns)| (ni.into(), ns))
-                            .collect();
-
-                        ((di.clone(), i), (domain_stats, node_map))
-                    })
-            })
-            .collect();
-
-        GraphStats { domains: domains }
-    }
-
-    pub fn install_recipe(&mut self, r_txt: String) {
-        let r = Recipe::from_str(&r_txt, Some(self.log.clone())).unwrap();
-        let old = self.recipe.clone();
-        let mut new = old.replace(r).unwrap();
-        self.migrate(|mig| match new.activate(mig, false) {
-            Ok(_) => (),
-            Err(e) => panic!("failed to install recipe: {:?}", e),
-        });
-        self.recipe = new;
-    }
-
-    pub fn set_security_config(&mut self, config: (String, String)) {
-        let p = config.0;
-        let url = config.1;
-        self.recipe.set_security_config(&p, url);
-    }
-
-    pub fn create_universe(&mut self, context: HashMap<String, DataType>) {
-        let log = self.log.clone();
-        let mut r = self.recipe.clone();
-        let groups = self.recipe.security_groups();
-        let outs = self.outputs();
-
-        let mut universe_groups = HashMap::new();
-
-        if context.get("group").is_none() {
-            for g in groups {
-                let uid = context.get("id").expect("Universe context must have id");
-                let membership = outs[&g];
-                let mut getter = self.get_getter(membership).unwrap();
-                let my_groups: Vec<DataType> = getter.lookup(uid, true).unwrap().iter().map(|v| v[1].clone()).collect();
-                universe_groups.insert(g, my_groups);
-            }
-        }
-
-        self.add_universe(context, |mut mig| {
-            r.next();
-            match r.create_universe(&mut mig, universe_groups) {
-                Ok(ar) => {
-                    info!(log, "{} expressions added", ar.expressions_added);
-                    info!(log, "{} expressions removed", ar.expressions_removed);
-                }
-                Err(e) => panic!("failed to activate recipe: {}", e),
-            };
-
-        });
-        self.recipe = r;
-    }
-
-    pub fn enable_reuse(&mut self, reuse_type: ReuseConfigType) {
-        self.recipe.enable_reuse(reuse_type);
-    }
-
-    #[cfg(test)]
-    pub fn get_mutator(&self, base: NodeIndex) -> Mutator {
-        self.mutator_builder(base)
-            .build("127.0.0.1:0".parse().unwrap())
-    }
-
-    pub fn get_getter(&self, node: NodeIndex) -> Option<RemoteGetter> {
-        self.getter_builder(node).map(|g| g.build())
-    }
-
-    pub fn graphviz(&self) -> String {
-        let mut s = String::new();
-
-        let indentln = |s: &mut String| s.push_str("    ");
-
-        // header.
-        s.push_str("digraph {{\n");
-
-        // global formatting.
-        indentln(&mut s);
-        s.push_str("node [shape=record, fontsize=10]\n");
-
-        // node descriptions.
-        for index in self.ingredients.node_indices() {
-            indentln(&mut s);
-            s.push_str(&format!("{}", index.index()));
-            s.push_str(&self.ingredients[index].describe(index));
-        }
-
-        // edges.
-        for (_, edge) in self.ingredients.raw_edges().iter().enumerate() {
-            indentln(&mut s);
-            s.push_str(&format!(
-                "{} -> {}",
-                edge.source().index(),
-                edge.target().index()
-            ));
-            s.push_str("\n");
-        }
-
-        // footer.
-        s.push_str("}}");
-
-        s
-    }
-}
-
-#[derive(Clone)]
-enum ColumnChange {
-    Add(String, DataType),
-    Drop(usize),
-}
-
-/// A `Migration` encapsulates a number of changes to the Soup data flow graph.
-///
-/// Only one `Migration` can be in effect at any point in time. No changes are made to the running
-/// graph until the `Migration` is committed (using `Migration::commit`).
-pub struct Migration<'a> {
-    mainline: &'a mut ControllerInner,
-    added: Vec<NodeIndex>,
-    columns: Vec<(NodeIndex, ColumnChange)>,
-    readers: HashMap<NodeIndex, NodeIndex>,
-
-    /// Additional migration information provided by the client
-    context: HashMap<String, DataType>,
-
-    start: time::Instant,
-    log: slog::Logger,
-}
-
-impl<'a> Migration<'a> {
-    /// Add the given `Ingredient` to the Soup.
-    ///
-    /// The returned identifier can later be used to refer to the added ingredient.
-    /// Edges in the data flow graph are automatically added based on the ingredient's reported
-    /// `ancestors`.
-    pub fn add_ingredient<S1, FS, S2, I>(&mut self, name: S1, fields: FS, mut i: I) -> NodeIndex
-    where
-        S1: ToString,
-        S2: ToString,
-        FS: IntoIterator<Item = S2>,
-        I: Ingredient + Into<NodeOperator>,
-    {
-        i.on_connected(&self.mainline.ingredients);
-        let parents = i.ancestors();
-
-        let transactional = !parents.is_empty()
-            && parents
-                .iter()
-                .all(|&p| self.mainline.ingredients[p].is_transactional());
-
-        // add to the graph
-        let ni = self.mainline.ingredients.add_node(node::Node::new(
-            name.to_string(),
-            fields,
-            i.into(),
-            transactional,
-        ));
-        info!(self.log,
-              "adding new node";
-              "node" => ni.index(),
-              "type" => format!("{:?}", self.mainline.ingredients[ni])
-        );
-
-        // keep track of the fact that it's new
-        self.added.push(ni);
-        // insert it into the graph
-        if parents.is_empty() {
-            self.mainline
-                .ingredients
-                .add_edge(self.mainline.source, ni, ());
-        } else {
-            for parent in parents {
-                self.mainline.ingredients.add_edge(parent, ni, ());
-            }
-        }
-        // and tell the caller its id
-        ni.into()
-    }
-
-    /// Returns the context of this migration
-    pub fn context(&self) -> HashMap<String, DataType> {
-        self.context.clone()
-    }
-
-    /// Returns the universe in which this migration is operating in.
-    /// If not specified, assumes `global` universe.
-    pub fn universe(&self) -> DataType {
-        match self.context.get("id") {
-            Some(id) => id.clone(),
-            None => "global".into(),
-        }
-    }
-
-    /// Add a transactional base node to the graph
-    pub fn add_transactional_base<S1, FS, S2>(
-        &mut self,
-        name: S1,
-        fields: FS,
-        mut b: Base,
-    ) -> NodeIndex
-    where
-        S1: ToString,
-        S2: ToString,
-        FS: IntoIterator<Item = S2>,
-    {
-        b.on_connected(&self.mainline.ingredients);
-        let b: NodeOperator = b.into();
-
-        // add to the graph
-        let ni = self.mainline
-            .ingredients
-            .add_node(node::Node::new(name.to_string(), fields, b, true));
-        info!(self.log,
-              "adding new node";
-              "node" => ni.index(),
-              "type" => format!("{:?}", self.mainline.ingredients[ni])
-        );
-
-        // keep track of the fact that it's new
-        self.added.push(ni);
-        // insert it into the graph
-        self.mainline
-            .ingredients
-            .add_edge(self.mainline.source, ni, ());
-        // and tell the caller its id
-        ni.into()
-    }
-
-    /// Add a new column to a base node.
-    ///
-    /// Note that a default value must be provided such that old writes can be converted into this
-    /// new type.
-    pub fn add_column<S: ToString>(
-        &mut self,
-        node: NodeIndex,
-        field: S,
-        default: DataType,
-    ) -> usize {
-        // not allowed to add columns to new nodes
-        assert!(!self.added.iter().any(|&ni| ni == node));
-
-        let field = field.to_string();
-        let base = &mut self.mainline.ingredients[node];
-        assert!(base.is_internal() && base.get_base().is_some());
-
-        // we need to tell the base about its new column and its default, so that old writes that
-        // do not have it get the additional value added to them.
-        let col_i1 = base.add_column(&field);
-        // we can't rely on DerefMut, since it disallows mutating Taken nodes
-        {
-            let col_i2 = base.inner_mut()
-                .get_base_mut()
-                .unwrap()
-                .add_column(default.clone());
-            assert_eq!(col_i1, col_i2);
-        }
-
-        // also eventually propagate to domain clone
-        self.columns.push((node, ColumnChange::Add(field, default)));
-
-        col_i1
-    }
-
-    /// Drop a column from a base node.
-    pub fn drop_column(&mut self, node: NodeIndex, column: usize) {
-        // not allowed to drop columns from new nodes
-        assert!(!self.added.iter().any(|&ni| ni == node));
-
-        let base = &mut self.mainline.ingredients[node];
-        assert!(base.is_internal() && base.get_base().is_some());
-
-        // we need to tell the base about the dropped column, so that old writes that contain that
-        // column will have it filled in with default values (this is done in Mutator).
-        // we can't rely on DerefMut, since it disallows mutating Taken nodes
-        base.inner_mut().get_base_mut().unwrap().drop_column(column);
-
-        // also eventually propagate to domain clone
-        self.columns.push((node, ColumnChange::Drop(column)));
-    }
-
-    #[cfg(test)]
-    pub fn graph(&self) -> &Graph {
-        self.mainline.graph()
-    }
-
-    fn ensure_reader_for(&mut self, n: NodeIndex, name: Option<String>) {
-        if !self.readers.contains_key(&n) {
-            // make a reader
-            let r = node::special::Reader::new(n);
-            let r = if let Some(name) = name {
-                self.mainline.ingredients[n].named_mirror(r, name)
-            } else {
-                self.mainline.ingredients[n].mirror(r)
-            };
-            let r = self.mainline.ingredients.add_node(r);
-            self.mainline.ingredients.add_edge(n, r, ());
-            self.readers.insert(n, r);
-        }
-    }
-
-    fn ensure_token_generator(&mut self, n: NodeIndex, key: usize) {
-        let ri = self.readers[&n];
-        if self.mainline.ingredients[ri]
-            .with_reader(|r| r.token_generator().is_some())
-            .expect("tried to add token generator to non-reader node")
-        {
-            return;
-        }
-
-        // A map from base node to the column in that base node whose value must match the value of
-        // this node's column to cause a conflict. Is None for a given base node if any write to
-        // that base node might cause a conflict.
-        let base_columns: Vec<(_, Option<_>)> =
-            keys::provenance_of(&self.mainline.ingredients, n, key, |_, _, _| None)
-                .into_iter()
-                .map(|path| {
-                    // we want the base node corresponding to each path
-                    path.into_iter().last().unwrap()
-                })
-                .collect();
-
-        let coarse_parents = base_columns
-            .iter()
-            .filter_map(|&(ni, o)| if o.is_none() { Some(ni) } else { None })
-            .collect();
-=======
                 let service = ExternalServer(event_tx, authority);
                 let server = Http::new().bind(&addr, service.clone());
                 let server = match server {
@@ -1047,7 +364,6 @@
                     }
                     Err(e) => panic!("{}", e),
                 };
->>>>>>> d7dad6e7
 
                 let addr = server.local_addr().unwrap();
                 tx.send(addr).unwrap();
@@ -1155,92 +471,8 @@
                     let _ = event_tx.send(ControlEvent::Error(e));
                 }
             })
-<<<<<<< HEAD
-        });
-        Ok(core.run(work).unwrap())
-    }
-
-    /// Get a Vec of all known input nodes.
-    ///
-    /// Input nodes are here all nodes of type `Base`. The addresses returned by this function will
-    /// all have been returned as a key in the map from `commit` at some point in the past.
-    pub fn inputs(&self) -> BTreeMap<String, NodeIndex> {
-        self.rpc("inputs", &()).unwrap()
-    }
-
-    /// Get a Vec of to all known output nodes.
-    ///
-    /// Output nodes here refers to nodes of type `Reader`, which is the nodes created in response
-    /// to calling `.maintain` or `.stream` for a node during a migration.
-    pub fn outputs(&self) -> BTreeMap<String, NodeIndex> {
-        self.rpc("outputs", &()).unwrap()
-    }
-
-    /// Obtain a `RemoteGetterBuilder` that can be sent to a client and then used to query a given
-    /// (already maintained) reader node.
-    pub fn get_getter_builder(&self, node: NodeIndex) -> Option<RemoteGetterBuilder> {
-        self.rpc("getter_builder", &node).unwrap()
-    }
-
-    /// Obtain a `RemoteGetter`.
-    pub fn get_getter(&self, node: NodeIndex) -> Option<RemoteGetter> {
-        self.get_getter_builder(node).map(|g| g.build())
-    }
-
-    /// Obtain a MutatorBuild that can be used to construct a Mutator to perform writes and deletes
-    /// from the given base node.
-    pub fn get_mutator_builder(&self, base: NodeIndex) -> Result<MutatorBuilder, Box<Error>> {
-        self.rpc("mutator_builder", &base)
-    }
-
-    /// Obtain a Mutator
-    pub fn get_mutator(&self, base: NodeIndex) -> Result<Mutator, Box<Error>> {
-        self.get_mutator_builder(base)
-            .map(|m| m.build("127.0.0.1:0".parse().unwrap()))
-    }
-
-    /// Initiaties log recovery by sending a
-    /// StartRecovery packet to each base node domain.
-    pub fn recover(&mut self) {
-        self.rpc("recover", &()).unwrap()
-    }
-
-    /// Get statistics about the time spent processing different parts of the graph.
-    pub fn get_statistics(&mut self) -> GraphStats {
-        self.rpc("get_statistics", &()).unwrap()
-    }
-
-    /// Install a new recipe on the controller.
-    pub fn install_recipe(&self, new_recipe: String) {
-        self.rpc("install_recipe", &new_recipe).unwrap()
-    }
-
-    /// Install a new set of policies on the controller.
-    pub fn set_security_config(&self, p: String) {
-        self.rpc("set_security_config", &(p, self.url.clone())).unwrap()
-    }
-
-    /// Install a new set of policies on the controller.
-    pub fn create_universe(&self, context: HashMap<String, DataType>) {
-        self.rpc("create_universe", &context).unwrap()
-    }
-
-    /// graphviz description of the dataflow graph
-    pub fn graphviz(&self) -> String {
-        self.rpc("graphviz", &()).unwrap()
-    }
-
-    /// Set the `Logger` to use for internal log messages.
-    pub fn log_with(&mut self, _: slog::Logger) {}
-
-    /// Enable reuse type
-    pub fn enable_reuse(&self, reuse_type: ReuseConfigType) {
-        self.rpc("enable_reuse", &reuse_type).unwrap()
-    }
-=======
             .unwrap()
     }
->>>>>>> d7dad6e7
 }
 
 #[cfg(test)]
