--- conflicted
+++ resolved
@@ -319,17 +319,11 @@
 extern crate channel;
 extern crate core;
 extern crate dataflow;
+extern crate fnv;
 extern crate futures;
 extern crate hyper;
-<<<<<<< HEAD
-extern crate slab;
-extern crate vec_map;
-
-extern crate itertools;
-=======
 extern crate mio;
 extern crate mir;
->>>>>>> a2efa6fe
 extern crate nom_sql;
 extern crate petgraph;
 #[macro_use]
@@ -340,6 +334,7 @@
 extern crate serde_derive;
 #[macro_use]
 extern crate serde_json;
+extern crate slab;
 #[macro_use]
 extern crate slog;
 extern crate slog_term;
