//! Welcome to Soup.
//!
//! Soup is a database built to provide incrementally maintained materialized views for a known set
//! of queries. This can improve application performance drastically, as all computation is
//! performed at write-time, and reads are equivalent to cache reads.
//!
//! In Soup, a user provides only the *base types* that can arrive into the system (i.e., the
//! possible writes Soup will observe), and the queries the application cares about over those
//! writes. Each such query is called a *view*. Queries can be expressed solely in terms of the
//! base write types, or they can read from other views, producing *derived views*.
//!
//! Ultimately, the views and base types are assembled into a single directed, acyclic data flow
//! graph. The nodes of the graph are the views (the root nodes are the base types), and the edges
//! are paths along which records are forwarded as new values are computed. The conversion from
//! the SQL-like queries specified by the user to this internal graph representation takes place
//! through a number of optimization steps, which are described elsewhere.
//!
//! When a new write arrives into the system, it is initially sent to its base type's node. This
//! node will forward that new record to all views that query that base type. These views will
//! perform some computation on the new record before forwarding any *derived* records to views
//! that query each of them in turn. We call this *feed-forward propagation*. For example, an
//! aggregation will query its current state, update that state based on the received record, and
//! then forward a record with its updated state. Nodes such as joins may also query other views in
//! order to compute derived records (e.g. a two-way join of `A` and `B` will conceptually query
//! back to `B` upon receiving an `A` record to construct the resulting output set).
//!
//! Nodes in the graph can be *materialized*, indicating that Soup should keep the current state of
//! those nodes to allow efficient querying of that state. The leaves of the DAG will generally be
//! materialized to enable application queries against them, but internal nodes that need to query
//! their own state (e.g., aggregations) could also be for performance reasons. If a node is
//! materialized, any record it forwards is kept in an in-memory data structure. Soup will also use
//! the semantics of the given view's computation to determine what indices should be added to the
//! materialization (the group by field for an aggregation is a good candidate for example).
//!
//! The data flow graph is logically divided into *domains*. Each domain is handled by a single
//! computational entity (currently threads, but eventually different domains could be run by
//! different computers entirely). Each record that arrives to a domain is processed to completion
//! before the next update is processed. This approach has a number of advantages compared to the
//! "one thread per node" model:
//!
//!  - Within a domain, no locks are needed on internal materialized state. This significantly
//!    speeds up operators that need to query state, such as joins, if they are co-located with the
//!    nodes whose state they have to query. If a join had to take a lock on its ancestors' state
//!    every time it received a new record, performance would suffer.
//!  - Domains provide a natural machine boundary, with network connections being used in place of
//!    edges that cross domains.
//!  - If there are more nodes in the graph than there are cores, we can now be smarter about how
//!    computation is split among cores, rather than have all nodes compete equally for
//!    computational resources.
//!
//! However, it also has some drawbacks:
//!
//!  - We no longer get thread specialization, and thus may reduce cache utilization efficiency.
//!    In the case where there are more nodes than threads, this would likely have been an issue
//!    regardless.
//!  - If multiple domains need to access the state of some shared ancestor, they now need to
//!    locally re-materialize that state, which causes duplication, and thus memory overhead.
//!
//! # Code structure
//!
//! At a high level, Soup consists of a couple of main components that can generally be understood
//! in isolation, even though they interact heavily during standard operation.
//!
//!  - `flow::ControllerHandle`, which "owns" the data flow graph, and provides methods for
//!    inspecting it.  `ControllerHandle` is principally used to start a `Migration` that adds new
//!    queries to the system, or removes old ones.
//!  - `flow::Migration`, which handles all the plumbing needed to hook in new queries into an
//!    existing Soup graph. This includes spinning up new `Domain`s where appropriate, and to set
//!    up channels between different domains when the data flow graph has inter-domain
//!    dependencies.
//!  - `flow::domain::*`, which sets up and runs the internal machinery of each domain. For each
//!    update that arrives `flow::domain::single` is used to determine what should be done with it,
//!    and then to process it to completion before forwarding it to any child nodes in other
//!    domains. The buffering required to implement atomic transactions also lives mainly within
//!    each domain.
//!  - `flow::Ingredient` and `ops::*`, which provide the interface for and implementation of the
//!    various computational operators supported by Soup. The most important among these is the
//!    `on_input` method, which specifies what a node does when it receives a new record, and how
//!    its output changes.
//!
//! There are also a number of important secondary components that the components above depend on,
//! but aren't immediately useful on their own:
//!
//!  - `DataType` in `query/`, which encapsulates the data types provided by Soup to end-users.
//!  - `Update` and `Record` in `ops/mod.rs`, which are used pervasively in the code to move
//!    records between views.
//!  - `BufferedStore` in `backlog/`, which provides an eventually consistent `HashMap` where
//!    readers and a single writer can operate concurrently. This is used to maintain any state
//!    that application queries can reach out and read.
//!
//! # Data flow
//!
//! To provide some holistic insight into how the system works, an instructive exercise is to
//! trace through what happens internally in the system between when a write comes in and a
//! subsequent read is executed. For this example, we will be using the following base types and
//! views:
//!
//!  - `Article` (or `a`), a base type with two fields, `id` and `title`.
//!  - `Vote` (or `v`), another base type two fields, `user` and `id`.
//!  - `VoteCount` (or `vc`), a view equivalent to:
//!
//!     ```sql
//!     SELECT id, COUNT(user) AS votes FROM Vote GROUP BY id
//!     ```
//!
//!  - `ArticleWithVoteCount` (or `awvc`), a view equivalent to:
//!
//!     ```sql
//!     SELECT a.id, a.title, vc.votes
//!     FROM a JOIN vc ON (a.id = vc.id)
//!     ```
//!
//! Together, these form a data flow graph that looks like this:
//!
//! ```text
//! (a)      (v)
//!  |        |
//!  |        +--> [vc]
//!  |              |
//!  |              |
//!  +--> [awvc] <--+
//! ```
//!
//! In fact, this is almost the exact graph used by the `votes` test in `tests/lib.rs`, so you can
//! go look at that if you want to see the code. It looks roughly like this (some details omitted
//! for clarity)
//!
//! ```rust,ignore
//! # use distributary::{Blender, Base, Aggregation, Join, JoinType};
//! // set up graph
//! let mut g = Blender::new();
//! g.migrate(|mig| {
//!     // base types
//!     let article = mig.add_ingredient("article", &["id", "title"], Base::default());
//!     let vote = mig.add_ingredient("vote", &["user", "id"], Base::default());
//!
//!     // vote count is an aggregation over vote where we group by the second field ([1])
//!     let vc = mig.add_ingredient("vc", &["id", "votes"], Aggregation::COUNT.over(vote, 0, &[1]));
//!
//!     // add final join using first field from article and first from vc.
//!     // joins are trickier because you need to specify what to join on. the vec![1, 0] here
//!     // signifies that the first field of article and vc should be equal,
//!     // and the second field can be whatever.
//!     use distributary::JoinSource::*;
//!     let j = Join::new(article, vc, JoinType::Inner, vec![B(0, 0), L(1), R(1)]);
//!     let awvc = mig.add_ingredient("end", &["id", "title", "votes"], j);
//!
//!     // we want to be able to query awvc_q using "id"
//!     let awvc_q = mig.maintain(awvc, 0);
//!     # drop(awvc_q);
//!
//!     // returning will commit the migration and start the data flow graph
//! });
//! ```
//!
//! This may look daunting, but reading through you should quickly recognize the queries from
//! above. Note that we didn't specify any domains in this migration, so Soup will automatically
//! put each node in a separate domain.
//!
//! When you `commit` the `Migration`, it will set up a bunch of data structures used for
//! bookkeping, set up channels for the different domains to talk to each other, and then spin up a
//! thread for every new domain in the graph (which is all of them). The main loop for every node
//! is in `Domain::boot`. It reads incoming updates, does some transactional bookkeping, processes
//! the updates using the inner operation of the node (this is where the `domain::single` component
//! comes into play), and then forwards the resulting update to any descendant views.
//!
//! ## Tracing a write
//!
//! Let us see what happens when a new `Article` write enters the system. This happens by passing
//! the new record to the put function on a mutator obtained for article.
//!
//! ```rust,ignore
//! # use distributary::{Blender, Base};
//! # let mut g = Blender::new();
//! # let article = g.migrate(|mig|
//! #     mig.add_ingredient("article", &["id", "title"], Base::default())
//! # );
//! let mut muta = g.get_mutator(article);
//! muta.put(vec![1.into(), "Hello world".into()]);
//! ```
//!
//! The `.into()` calls here turn the given values into Soup's internal `DataType`. Soup records
//! are always represented as vectors of `DataType` things, where the `n`th element corresponds to
//! the value of the `n`th column of that record's view. Internally in the data flow graph, they
//! are also wrapped in the `Record` type to indicate if they are "positive" or "negative" (we'll
//! get to that later), and again in the `Update` type to allow meta-data updates to propagate
//! through the system too (though that's not currently used). That wrapping is taken care of by
//! the functions `Migration::commit` creates and puts in the returned `HashMap` though, so we can
//! simply put in a `Vec<DataType>`.
//!
//! We'll talk only about non-transactional reads and writes for now, and defer discussion
//! transactions until later. Our write (now an `Update`) next arrives at the `Article` node in the
//! graph. Or, more specifically, it is received by the domain that contains `Article` (and only
//! `Article`). `Domain::boot` checks that the update shouldn't be held back (we'll get back to
//! that when we talk about transactions), and then calls into `domain::single::process`, which
//! again calls `ops::Base::on_input`, which, well, does nothing. `Base` nodes simply forward the
//! updates they get in, and do no further processing, unlike most other node types.
//!
//! Once `Article` has returned, we reach a domain boundary, and thus need to use the cross-domain
//! channels set up by `Migration::commit` to forward that update to children of `Article`. In this
//! case, the only child is our join, so the domain holding that node will receive the article we
//! inserted. If you're following along with the code, the `Egress` type nodes are the ones that
//! keep the information about outgoing cross-domain connections.
//!
//! Since joins require their inputs to be materialized (so that they can be efficiently queried
//! when a record arrives from the other side of the join), the incoming record is first persisted
//! in a `domain::local::State`.
//!
//! Following the same chain as above, we end up at the `on_input` method of the `Joiner` type in
//! `ops/join.rs`. It's a little complicated, but trust that it does basically what you'd expect a
//! join to do:
//!
//!  - query the other side of the join by looking up the join key in the `domain::local::State` we
//!    have for that other ancestor.
//!  - look for anything that matches the join column(s) on the current record.
//!  - emit the carthesian product of those records with the one we received.
//!
//! In this particular case, we get no records, and so no records are emitted. If this were a `LEFT
//! JOIN`, we would, of course, instead get a row where the vote count is 0.
//!
//! Since we asked `Migration` to maintain the output of `awvc`, `awvc` has a single child node
//! which is of type `flow::node::Reader`. `Reader` keeps materialized state that can be accesses
//! by applications by calling the function returned from `Migration::maintain`. However, since
//! `awvc` produced no updates this time around, no changes are made to the `Reader`.
//! When control finally returns to the domain it will observe that `awvc` has no descendants, and
//! will not propagate the (empty) update any further.
//!
//! ## Let's Vote
//!
//! Let's next trace what happens when a `Vote` is introduced into the system using
//!
//! ```rust,ignore
//! # use distributary::{Blender, Base};
//! # let mut g = Blender::new();
//! # let vote = g.migrate(|mig| mig.add_ingredient("vote", &["user", "id"], Base::default()));
//! let mut mutv = g.get_mutator(vote);
//! mutv.put(vec![1000.into(), 1.into()]);
//! ```
//!
//! We will skip the parts related to the `Vote` base node, since they are equivalent to the
//! `Article` flow. The output of the `Vote` node arrives at `vc`, an aggregation. This ends up
//! calling `GroupedOperator::on_input` in `ops/grouped/mod.rs`. If you squint at it, you can see
//! that it first queries its own materialized output for the current value for the `GROUP BY` key
//! of the incoming record, and then uses `GroupedOperation` to compute the new, updated value. In
//! our case, this ends up calling `Aggregator::to_diff` and `Aggregator::apply` in
//! `ops/grouped/aggregate.rs`. As expected, these functions jointly just adds one to the current
//! count. The grouped operator then, as expected, emits a record with the new count. However, it
//! also does something slightly weird --- it first emits a *negative* record. Why..?
//!
//! Negative records are Soup's way of signaling that already materialized state has changed. They
//! indicate to descendant views that a past record is no longer valid, and should be discarded. In
//! the case of our vote, we would get the output:
//!
//! ```text
//! - [id=1, votes=0]
//! + [id=1, votes=1]
//! ```
//!
//! Since these are sent within a single `Update`, the descendants know the vote count was
//! incremented (and not, say, removed, and then re-appearing with a value of one). The negative
//! records are also observed by `domain::single::process`, which will delete the old materialized
//! result row (because of the `-`), and then insert the new materialized result row (because of
//! the `+`). Finally, the domain will call down the graph to `awvc` with this `Update` containing
//! both the negative and the positive (or rather, since it crosses a domain boundary, send it on a
//! channel).
//!
//! ## All together now
//!
//! For the final piece of the puzzle, let us now see what happens when the above `Update` arrives
//! at `awvc`. It contains two records, and the `Joiner` will perform the join *twice*, once for
//! the negative, and again for the positive. Why is that necessary? Consider the case where the
//! system has been running for a while, and our article has received many votes. After the
//! previous vote, `awvc` emitted a record containing
//!
//! ```text
//! [id=1, title=Hello world, votes=42]
//! ```
//!
//! If we simply ignored the negative we received from `vc`, and performed the join for the
//! positive, we'd emit another row saying
//!
//! ```text
//! [id=1, title=Hello world, votes=43]
//! ```
//!
//! In the absence of any further information, the materialization in `single::process` would then
//! insert a *second* row (well, a 43rd row) in the materialized table for our article. This would
//! mean that if someone queried for it, they would get a lot of results. In this particular
//! example, the negative from `vc` contains enough information to delete the correct output row
//! (`id=1`), but this is not always the case. We therefore have to perform the *full* join for the
//! negative as well, to produce an exact replica of the row that we are "revoking". In fact, since
//! this is a join, a single negative may produce *multiple* negative outputs, each one revoking a
//! single output record.
//!
//! So, from the `Update` received from `vc`, `awvc` will perform two joins, eventually producing a
//! new update with the records
//!
//! ```text
//! - [id=1, title=Hello world, votes=0]
//! + [id=1, title=Hello world, votes=1]
//! ```
//!
//! The materialized state will be updated by `single::process`, and `Domain::boot` will stop
//! propagating the `Update` since there are no descendant views.
//!
#![feature(optin_builtin_traits)]
#![feature(try_from)]
#![feature(box_patterns)]
#![feature(box_syntax)]
#![feature(conservative_impl_trait)]
#![feature(entry_or_default)]
#![deny(missing_docs)]
#![feature(plugin, use_extern_macros)]
#![plugin(tarpc_plugins)]
#![allow(unused)]
#![deny(unused_extern_crates)]

extern crate arrayvec;
extern crate channel;
extern crate core;
extern crate dataflow;
extern crate futures;
extern crate hyper;
extern crate mio;
extern crate mir;
extern crate nom_sql;
extern crate petgraph;
#[macro_use]
#[cfg(feature = "web")]
extern crate rustful;
extern crate serde;
#[macro_use]
extern crate serde_derive;
#[macro_use]
extern crate serde_json;
#[macro_use]
extern crate slog;
extern crate slog_term;
#[macro_use]
extern crate tarpc;
extern crate tokio_core;
<<<<<<< HEAD

extern crate channel;
extern crate consensus;
extern crate core;
extern crate dataflow;
extern crate mir;
=======
extern crate vec_map;
>>>>>>> e1767e79

mod controller;
mod coordination;
mod worker;

#[cfg(test)]
mod tests;

pub use core::{DataType, Datas, NodeIndex};

pub use dataflow::checktable::{Token, TransactionResult};
pub use dataflow::debug::{DebugEvent, DebugEventType};
pub use dataflow::prelude::DomainIndex;
pub use dataflow::{DurabilityMode, PersistenceParameters};

pub use controller::{Controller, ControllerBuilder, ControllerHandle, Mutator, MutatorBuilder, MutatorError,
                     ReadQuery, ReadReply, RemoteGetter, RemoteGetterBuilder};
pub use worker::Worker;

/// Just give me a damn terminal logger
pub fn logger_pls() -> slog::Logger {
    use slog::Drain;
    use slog::Logger;
    use slog_term::term_full;
    use std::sync::Mutex;
    Logger::root(Mutex::new(term_full()).fuse(), o!())
}<|MERGE_RESOLUTION|>--- conflicted
+++ resolved
@@ -317,6 +317,7 @@
 
 extern crate arrayvec;
 extern crate channel;
+extern crate consensus;
 extern crate core;
 extern crate dataflow;
 extern crate futures;
@@ -339,16 +340,8 @@
 #[macro_use]
 extern crate tarpc;
 extern crate tokio_core;
-<<<<<<< HEAD
-
-extern crate channel;
-extern crate consensus;
-extern crate core;
-extern crate dataflow;
-extern crate mir;
-=======
 extern crate vec_map;
->>>>>>> e1767e79
+
 
 mod controller;
 mod coordination;
