use channel::poll::{PollEvent, PollingLoop, ProcessResult, RpcPollEvent, RpcPollingLoop};
use channel::tcp::TcpSender;
use channel;
use dataflow::prelude::*;
use dataflow::{backlog, checktable, node, payload, DomainConfig, PersistenceParameters, Readers};
use dataflow::ops::base::Base;
use dataflow::statistics::GraphStats;
use worker::Worker;

use std::collections::{BTreeMap, HashMap, HashSet};
use std::error::Error;
use std::io::Write;
use std::net::{IpAddr, SocketAddr};
use std::time::{Duration, Instant};
use std::sync::{Arc, Barrier, Mutex};
use std::sync::mpsc;
use std::{fmt, io, thread, time};

use futures::{Future, Stream};
use hyper::Client;
use mio::net::TcpListener;
use petgraph;
use petgraph::visit::Bfs;
use petgraph::graph::NodeIndex;
use serde::Serialize;
use serde::de::DeserializeOwned;
use serde_json;
use slog;
use tarpc::sync::client::{self, ClientExt};
use tokio_core::reactor::Core;

use recipe::Recipe;

pub mod coordination;
pub mod domain_handle;
pub mod keys;
pub mod migrate;

mod mutator;
mod getter;

use self::domain_handle::DomainHandle;
use self::coordination::{CoordinationMessage, CoordinationPayload};

pub use self::mutator::{Mutator, MutatorBuilder, MutatorError};
pub use self::getter::{Getter, ReadQuery, ReadReply, RemoteGetter, RemoteGetterBuilder};
use self::payload::{EgressForBase, IngressFromBase};


pub type WorkerIdentifier = SocketAddr;
pub type WorkerEndpoint = Arc<Mutex<TcpSender<CoordinationMessage>>>;

static mut recipe: Option<Recipe> = None;

const NANOS_PER_SEC: u64 = 1_000_000_000;
macro_rules! dur_to_ns {
    ($d:expr) => {{
        let d = $d;
        d.as_secs() * NANOS_PER_SEC + d.subsec_nanos() as u64
    }}
}

#[derive(Clone)]
struct WorkerStatus {
    healthy: bool,
    last_heartbeat: Instant,
    sender: Arc<Mutex<TcpSender<CoordinationMessage>>>,
}

impl WorkerStatus {
    pub fn new(sender: Arc<Mutex<TcpSender<CoordinationMessage>>>) -> Self {
        WorkerStatus {
            healthy: true,
            last_heartbeat: Instant::now(),
            sender,
        }
    }
}


/// Used to construct a controller.
pub struct ControllerBuilder {
    sharding_enabled: bool,
    domain_config: DomainConfig,
    persistence: PersistenceParameters,
    materializations: migrate::materialization::Materializations,
    listen_addr: IpAddr,
    heartbeat_every: Duration,
    healthcheck_every: Duration,
    nworkers: usize,
    internal_port: u16,
    external_port: u16,
    log: slog::Logger,
}
impl Default for ControllerBuilder {
    fn default() -> Self {
        let log = slog::Logger::root(slog::Discard, o!());
        Self {
            sharding_enabled: true,
            domain_config: DomainConfig {
                concurrent_replays: 512,
                replay_batch_timeout: time::Duration::from_millis(1),
                replay_batch_size: 32,
            },
            persistence: Default::default(),
            materializations: migrate::materialization::Materializations::new(&log),
            listen_addr: "127.0.0.1".parse().unwrap(),
            heartbeat_every: Duration::from_secs(1),
            healthcheck_every: Duration::from_secs(10),
            internal_port: if cfg!(test) { 0 } else { 8000 },
            external_port: if cfg!(test) { 0 } else { 9000 },
            nworkers: 0,
            log,
        }
    }
}
impl ControllerBuilder {
    /// Set the maximum number of concurrent partial replay requests a domain can have outstanding
    /// at any given time.
    ///
    /// Note that this number *must* be greater than the width (in terms of number of ancestors) of
    /// the widest union in the graph, otherwise a deadlock will occur.
    pub fn set_max_concurrent_replay(&mut self, n: usize) {
        self.domain_config.concurrent_replays = n;
    }

    /// Set the maximum number of partial replay responses that can be aggregated into a single
    /// replay batch.
    pub fn set_partial_replay_batch_size(&mut self, n: usize) {
        self.domain_config.replay_batch_size = n;
    }

    /// Set the longest time a partial replay response can be delayed.
    pub fn set_partial_replay_batch_timeout(&mut self, t: time::Duration) {
        self.domain_config.replay_batch_timeout = t;
    }

    /// Set the persistence parameters used by the system.
    pub fn set_persistence(&mut self, p: PersistenceParameters) {
        self.persistence = p;
    }

    /// Disable partial materialization for all subsequent migrations
    pub fn disable_partial(&mut self) {
        self.materializations.disable_partial();
    }

    /// Disable sharding for all subsequent migrations
    pub fn disable_sharding(&mut self) {
        self.sharding_enabled = false;
    }

    /// Set how many workers the controller should wait for before starting. More workers can join
    /// later, but they won't be assigned any of the initial domains.
    pub fn set_nworkers(&mut self, workers: usize) {
        self.nworkers = workers;
    }

    #[cfg(test)]
    pub fn build_inner(self) -> ControllerInner {
        ControllerInner::from_builder(self)
    }

    /// Build a controller, and return a Blender to provide access to it.
    pub fn build(self) -> Blender {
        // TODO(fintelia): Don't hard code addresses in this function.
        let internal_addr = SocketAddr::new("127.0.0.1".parse().unwrap(), self.internal_port);
        let external_addr = SocketAddr::new("127.0.0.1".parse().unwrap(), self.external_port);
        let nworkers = self.nworkers;

        let inner = Arc::new(Mutex::new(ControllerInner::from_builder(self)));
        let addr = ControllerInner::listen_external(inner.clone(), external_addr);
        ControllerInner::listen_internal(inner, internal_addr, nworkers);

        Blender {
            url: format!("http://{}", addr),
        }
    }
}

/// `Controller` is the core component of the alternate Soup implementation.
///
/// It keeps track of the structure of the underlying data flow graph and its domains. `Controller`
/// does not allow direct manipulation of the graph. Instead, changes must be instigated through a
/// `Migration`, which can be performed using `ControllerInner::migrate`. Only one `Migration` can
/// occur at any given point in time.
pub struct ControllerInner {
    ingredients: petgraph::Graph<node::Node, Edge>,
    source: NodeIndex,
    ndomains: usize,
    checktable: checktable::CheckTableClient,
    checktable_addr: SocketAddr,
    sharding_enabled: bool,

    domain_config: DomainConfig,

    /// Parameters for persistence code.
    persistence: PersistenceParameters,
    materializations: migrate::materialization::Materializations,

    domains: HashMap<DomainIndex, DomainHandle>,
    channel_coordinator: Arc<ChannelCoordinator>,
    debug_channel: Option<SocketAddr>,

    listen_addr: IpAddr,
    read_listen_addr: SocketAddr,
    readers: Readers,

    /// Map from worker address to the address the worker is listening on for reads.
    read_addrs: HashMap<WorkerIdentifier, SocketAddr>,
    workers: HashMap<WorkerIdentifier, WorkerStatus>,

    /// State between migrations
    deps: HashMap<DomainIndex, (IngressFromBase, EgressForBase)>,
    remap: HashMap<DomainIndex, HashMap<NodeIndex, IndexPair>>,

    heartbeat_every: Duration,
    healthcheck_every: Duration,
    last_checked_workers: Instant,

    log: slog::Logger,
}

impl ControllerInner {
    /// Listen for messages from clients.
    pub fn listen_external(
        controller: Arc<Mutex<ControllerInner>>,
        addr: SocketAddr,
    ) -> SocketAddr {
        use rustful::{Context, Handler, Response, Server, TreeRouter};

        enum C<Q, R> {
            OpMut(Box<Fn(&mut ControllerInner, Q) -> R + Send + Sync>),
            Op(Box<Fn(&ControllerInner, Q) -> R + Send + Sync>),
        }
        impl<Q: DeserializeOwned + 'static, R: Serialize + 'static> Handler for C<Q, R> {
            fn handle_request(&self, ctx: Context, res: Response) {
                let controller = ctx.global.get::<Arc<Mutex<ControllerInner>>>().unwrap();
                let mut controller = controller.lock().unwrap();

                let q = serde_json::from_reader(ctx.body).unwrap();
                let r = match *self {
                    C::Op(ref f) => f(&mut controller, q),
                    C::OpMut(ref f) => f(&mut controller, q),
                };
                res.send(serde_json::to_string(&r).unwrap());
            }
        }
        impl<Q: DeserializeOwned + 'static, R: Serialize + 'static> C<Q, R> {
            fn handler(self) -> Box<Handler> {
                Box::new(self) as Box<Handler>
            }
        }

        let handlers = insert_routes!{
            TreeRouter::new() => {
                "inputs" => Post: C::Op(Box::new(Self::inputs)).handler(),
                "outputs" => Post: C::Op(Box::new(Self::outputs)).handler(),
                "mutator_builder" => Post: C::Op(Box::new(Self::get_mutator_builder)).handler(),
                "getter_builder" =>  Post: C::Op(Box::new(Self::get_getter_builder)).handler(),
                "get_statistics" => Post: C::OpMut(Box::new(Self::get_statistics)).handler(),
                "install_recipe" => Post: C::OpMut(Box::new(Self::install_recipe)).handler(),
<<<<<<< HEAD
                "install_recipe_with_policies" => Post: C::OpMut(Box::new(Self::install_recipe_with_policies)).handler(),
                "create_universe" => Post: C::OpMut(Box::new(Self::create_universe)).handler(),
=======
                "graphviz" => Post: C::Op(Box::new(Self::graphviz)).handler(),
>>>>>>> 0eb5ba55
            }
        };

        let listen = Server {
            handlers,
            host: addr.into(),
            server: "netsoup".to_owned(),
            threads: Some(1),
            content_type: "application/json".parse().unwrap(),
            global: Box::new(controller).into(),
            ..Server::default()
        }.run()
            .unwrap();

        // Bit of a dance to return socket while keeping the server running in another thread.
        let socket = listen.socket.clone();
        thread::spawn(move || drop(listen));
        socket
    }

    /// Listen for messages from workers.
    pub fn listen_internal(
        controller: Arc<Mutex<ControllerInner>>,
        addr: SocketAddr,
        nworkers: usize,
    ) {
        use channel::poll::ProcessResult;
        use mio::net::TcpListener;
        use std::str::FromStr;

        let (tx, rx) = mpsc::channel();

        thread::spawn(move || {
            let mut workers_arrived = false;
            let mut pl: PollingLoop<CoordinationMessage> = PollingLoop::new(addr);
            pl.run_polling_loop(|e| {
                let mut inner = controller.lock().unwrap();
                match e {
                    PollEvent::Process(ref msg) => {
                        trace!(inner.log, "Received {:?}", msg);
                        let process = match msg.payload {
                            CoordinationPayload::Register {
                                ref addr,
                                ref read_listen_addr,
                            } => inner.handle_register(msg, addr, read_listen_addr.clone()),
                            CoordinationPayload::Heartbeat => inner.handle_heartbeat(msg),
                            CoordinationPayload::DomainBooted(ref domain, ref addr) => Ok(()),
                            _ => unimplemented!(),
                        };
                        match process {
                            Ok(_) => (),
                            Err(e) => {
                                error!(inner.log, "failed to handle message {:?}: {:?}", msg, e)
                            }
                        }
                    }
                    PollEvent::ResumePolling(timeout) => *timeout = Some(inner.healthcheck_every),
                    PollEvent::Timeout => (),
                }

                // TODO(fintelia): Avoid checking worker liveness more frequently than
                // inner.healthcheck_every.
                inner.check_worker_liveness();

                if !workers_arrived && inner.workers.len() == nworkers {
                    workers_arrived = true;
                    tx.send(());
                }

                ProcessResult::KeepPolling
            });
        });

        // Wait for enough workers to join.
        let _ = rx.recv();
    }

    fn handle_register(
        &mut self,
        msg: &CoordinationMessage,
        remote: &SocketAddr,
        read_listen_addr: SocketAddr,
    ) -> Result<(), io::Error> {
        info!(
            self.log,
            "new worker registered from {:?}, which listens on {:?}",
            msg.source,
            remote
        );

        let sender = Arc::new(Mutex::new(TcpSender::connect(remote, None)?));
        let ws = WorkerStatus::new(sender.clone());
        self.workers.insert(msg.source.clone(), ws);
        self.read_addrs.insert(msg.source.clone(), read_listen_addr);

        Ok(())
    }

    fn check_worker_liveness(&mut self) {
        if self.last_checked_workers.elapsed() > self.healthcheck_every {
            for (addr, ws) in self.workers.iter_mut() {
                if ws.healthy && ws.last_heartbeat.elapsed() > self.heartbeat_every * 3 {
                    warn!(self.log, "worker at {:?} has failed!", addr);
                    ws.healthy = false;
                }
            }
            self.last_checked_workers = Instant::now();
        }
    }


    fn handle_heartbeat(&mut self, msg: &CoordinationMessage) -> Result<(), io::Error> {
        match self.workers.get_mut(&msg.source) {
            None => crit!(
                self.log,
                "got heartbeat for unknown worker {:?}",
                msg.source
            ),
            Some(ref mut ws) => {
                ws.last_heartbeat = Instant::now();
            }
        }

        Ok(())
    }

    /// Construct `Controller` with a specified listening interface
    pub fn from_builder(builder: ControllerBuilder) -> Self {
        let mut g = petgraph::Graph::new();
        let source = g.add_node(node::Node::new(
            "source",
            &["because-type-inference"],
            node::special::Source,
            true,
        ));

        let addr = SocketAddr::new(builder.listen_addr.clone(), 0);
        let checktable_addr = checktable::service::CheckTableServer::start(addr.clone());
        let checktable =
            checktable::CheckTableClient::connect(checktable_addr, client::Options::default())
                .unwrap();

        let readers: Readers = Arc::default();
        let readers_clone = readers.clone();
        let read_polling_loop = RpcPollingLoop::new(addr.clone());
        let read_listen_addr = read_polling_loop.get_listener_addr().unwrap();
        thread::spawn(move || {
            Worker::serve_reads(read_polling_loop, readers_clone)
        });

        ControllerInner {
            ingredients: g,
            source: source,
            ndomains: 0,
            checktable,
            checktable_addr,

            sharding_enabled: builder.sharding_enabled,
            materializations: builder.materializations,
            domain_config: builder.domain_config,
            persistence: builder.persistence,
            listen_addr: builder.listen_addr,
            heartbeat_every: builder.heartbeat_every,
            healthcheck_every: builder.healthcheck_every,
            log: builder.log,

            domains: Default::default(),
            channel_coordinator: Arc::new(ChannelCoordinator::new()),
            debug_channel: None,

            deps: HashMap::default(),
            remap: HashMap::default(),

            readers,
            read_listen_addr,
            read_addrs: HashMap::default(),
            workers: HashMap::default(),

            last_checked_workers: Instant::now(),
        }
    }

    /// Use a debug channel. This function may only be called once because the receiving end it
    /// returned.
    pub fn create_debug_channel(&mut self) -> TcpListener {
        assert!(self.debug_channel.is_none());
        let addr: SocketAddr = "127.0.0.1:0".parse().unwrap();
        let listener = TcpListener::bind(&addr).unwrap();
        self.debug_channel = Some(listener.local_addr().unwrap());
        listener
    }

    /// Controls the persistence mode, and parameters related to persistence.
    ///
    /// Three modes are available:
    ///
    ///  1. `DurabilityMode::Permanent`: all writes to base nodes should be written to disk.
    ///  2. `DurabilityMode::DeleteOnExit`: all writes are written to disk, but the log is
    ///     deleted once the `Controller` is dropped. Useful for tests.
    ///  3. `DurabilityMode::MemoryOnly`: no writes to disk, store all writes in memory.
    ///     Useful for baseline numbers.
    ///
    /// `queue_capacity` indicates the number of packets that should be buffered until
    /// flushing, and `flush_timeout` indicates the length of time to wait before flushing
    /// anyway.
    ///
    /// Must be called before any domains have been created.
    pub fn with_persistence_options(&mut self, params: PersistenceParameters) {
        assert_eq!(self.ndomains, 0);
        self.persistence = params;
    }

    /// Set the `Logger` to use for internal log messages.
    ///
    /// By default, all log messages are discarded.
    pub fn log_with(&mut self, log: slog::Logger) {
        self.log = log;
        self.materializations.set_logger(&self.log);
    }

    /// Adds a new user universe.
    /// User universes automatically enforce security policies.
    pub fn add_universe<F, T>(&mut self, context: HashMap<String, DataType>, f: F) -> T
    where
        F: FnOnce(&mut Migration) -> T,
    {
        info!(self.log, "adding a new soup universe");
        let miglog = self.log.new(o!());
        let mut m = Migration {
            mainline: self,
            added: Default::default(),
            columns: Default::default(),
            readers: Default::default(),
            context: context,
            start: time::Instant::now(),
            log: miglog,
        };
        let r = f(&mut m);
        m.commit();
        r
    }

    /// Start setting up a new `Migration`.
    #[deprecated]
    pub fn start_migration(&mut self) -> Migration {
        info!(self.log, "starting migration");
        let miglog = self.log.new(o!());
        Migration {
            mainline: self,
            added: Default::default(),
            columns: Default::default(),
            readers: Default::default(),
            context: Default::default(),

            start: time::Instant::now(),
            log: miglog,
        }
    }

    /// Perform a new query schema migration.
    pub fn migrate<F, T>(&mut self, f: F) -> T
    where
        F: FnOnce(&mut Migration) -> T,
    {
        info!(self.log, "starting migration");
        let miglog = self.log.new(o!());
        let mut m = Migration {
            mainline: self,
            added: Default::default(),
            columns: Default::default(),
            readers: Default::default(),
            context: Default::default(),
            start: time::Instant::now(),
            log: miglog,
        };
        let r = f(&mut m);
        m.commit();
        r
    }

    /// Get a boxed function which can be used to validate tokens.
    pub fn get_validator(&self) -> Box<Fn(&checktable::Token) -> bool> {
        let checktable =
            checktable::CheckTableClient::connect(self.checktable_addr, client::Options::default())
                .unwrap();
        Box::new(move |t: &checktable::Token| {
            checktable.validate_token(t.clone()).unwrap()
        })
    }

    #[cfg(test)]
    pub fn graph(&self) -> &Graph {
        &self.ingredients
    }

    /// Get a Vec of all known input nodes.
    ///
    /// Input nodes are here all nodes of type `Base`. The addresses returned by this function will
    /// all have been returned as a key in the map from `commit` at some point in the past.
    pub fn inputs(&self, _: ()) -> BTreeMap<String, NodeIndex> {
        self.ingredients
            .neighbors_directed(self.source, petgraph::EdgeDirection::Outgoing)
            .map(|n| {
                let base = &self.ingredients[n];
                assert!(base.is_internal());
                assert!(base.get_base().is_some());
                (base.name().to_owned(), n.into())
            })
            .collect()
    }

    /// Get a Vec of all known output nodes.
    ///
    /// Output nodes here refers to nodes of type `Reader`, which is the nodes created in response
    /// to calling `.maintain` or `.stream` for a node during a migration.
    pub fn outputs(&self, _: ()) -> BTreeMap<String, NodeIndex> {
        self.ingredients
            .externals(petgraph::EdgeDirection::Outgoing)
            .filter_map(|n| {
                let name = self.ingredients[n].name().to_owned();
                self.ingredients[n].with_reader(|r| {
                    // we want to give the the node address that is being materialized not that of
                    // the reader node itself.
                    (name, r.is_for())
                })
            })
            .collect()
    }

    fn find_getter_for(&self, node: NodeIndex) -> Option<NodeIndex> {
        // reader should be a child of the given node. however, due to sharding, it may not be an
        // *immediate* child. furthermore, once we go beyond depth 1, we may accidentally hit an
        // *unrelated* reader node. to account for this, readers keep track of what node they are
        // "for", and we simply search for the appropriate reader by that metric. since we know
        // that the reader must be relatively close, a BFS search is the way to go.
        // presumably only
        let mut bfs = Bfs::new(&self.ingredients, node);
        let mut reader = None;
        while let Some(child) = bfs.next(&self.ingredients) {
            if self.ingredients[child]
                .with_reader(|r| r.is_for() == node)
                .unwrap_or(false)
            {
                reader = Some(child);
                break;
            }
        }

        reader
    }

    /// Obtain a `RemoteGetterBuilder` that can be sent to a client and then used to query a given
    /// (already maintained) reader node.
    pub fn get_getter_builder(&self, node: NodeIndex) -> Option<RemoteGetterBuilder> {
        self.find_getter_for(node).map(|r| {
            let domain = self.ingredients[r].domain();
            let shards = (0..self.domains[&domain].shards())
                .map(|i| match self.domains[&domain].assignment(i) {
                    Some(worker) => self.read_addrs[&worker].clone(),
                    None => self.read_listen_addr.clone(),
                })
                .collect();

            RemoteGetterBuilder { node: r, shards }
        })
    }

    /// Obtain a MutatorBuild that can be used to construct a Mutator to perform writes and deletes
    /// from the given base node.
    pub fn get_mutator_builder(&self, base: NodeIndex) -> MutatorBuilder {
        let node = &self.ingredients[base];

        trace!(self.log, "creating mutator"; "for" => base.index());

        let mut key = self.ingredients[base]
            .suggest_indexes(base)
            .remove(&base)
            .map(|(c, _)| c)
            .unwrap_or_else(Vec::new);
        let mut is_primary = false;
        if key.is_empty() {
            if let Sharding::ByColumn(col) = self.ingredients[base].sharded_by() {
                key = vec![col];
            }
        } else {
            is_primary = true;
        }


        let txs = (0..self.domains[&node.domain()].shards())
            .map(|i| {
                self.channel_coordinator
                    .get_addr(&(node.domain(), i))
                    .unwrap()
            })
            .collect();

        let num_fields = node.fields().len();
        let base_operator = node.get_base()
            .expect("asked to get mutator for non-base node");
        MutatorBuilder {
            txs,
            addr: (*node.local_addr()).into(),
            key: key,
            key_is_primary: is_primary,
            transactional: self.ingredients[base].is_transactional(),
            dropped: base_operator.get_dropped(),
            expected_columns: num_fields - base_operator.get_dropped().len(),
            is_local: true,
        }
    }

    /// Get statistics about the time spent processing different parts of the graph.
    pub fn get_statistics(&mut self, _: ()) -> GraphStats {
        // TODO: request stats from domains in parallel.
        let domains = self.domains
            .iter_mut()
            .flat_map(|(di, s)| {
                s.send(box payload::Packet::GetStatistics).unwrap();
                s.wait_for_statistics()
                    .unwrap()
                    .into_iter()
                    .enumerate()
                    .map(move |(i, (domain_stats, node_stats))| {
                        let node_map = node_stats
                            .into_iter()
                            .map(|(ni, ns)| (ni.into(), ns))
                            .collect();

                        ((di.clone(), i), (domain_stats, node_map))
                    })
            })
            .collect();

        GraphStats { domains: domains }
    }

    pub fn install_recipe(&mut self, r_txt: String) {
        self.migrate(|mig| {
            use Recipe;
            let mut r = Recipe::from_str(&r_txt, None).unwrap();
            assert!(r.activate(mig, false).is_ok());
            unsafe {
                recipe = Some(r)
            };
        });
    }

    pub fn install_recipe_with_policies(&mut self, (r, p): (String, String)) {
        self.migrate(|mig| {
            use Recipe;
            let mut r = Recipe::from_str_with_policy(&r, Some(&p), None).unwrap();
            assert!(r.activate(mig, false).is_ok());
            unsafe {
                recipe = Some(r);
            }
        })
    }

    pub fn create_universe(&mut self, context: HashMap<String, DataType>) {
        let log = self.log.clone();
        self.add_universe(context, |mut mig| {
            use Recipe;
            unsafe {
                let mut r = recipe.clone().unwrap();
                r.next();
                match r.create_universe(&mut mig) {
                    Ok(ar) => {
                        info!(log, "{} expressions added", ar.expressions_added);
                        info!(log, "{} expressions removed", ar.expressions_removed);
                    }
                    Err(e) => panic!("failed to activate recipe: {}", e),
                };
                assert!(r.activate(&mut mig, false).is_ok());

                recipe = Some(r.clone());
            }

        });
    }

    #[cfg(test)]
    pub fn get_mutator(&self, base: NodeIndex) -> Mutator {
        self.get_mutator_builder(base)
            .build("127.0.0.1:0".parse().unwrap())
    }
    #[cfg(test)]
    pub fn get_getter(&self, node: NodeIndex) -> Option<RemoteGetter> {
        self.get_getter_builder(node).map(|g| g.build())
    }

<<<<<<< HEAD
// Using this format trait will omit egress and sharder nodes.
impl fmt::LowerHex for ControllerInner {
    fn fmt(&self, f: &mut fmt::Formatter) -> fmt::Result {
        use petgraph::visit::EdgeRef;
        let indentln = |f: &mut fmt::Formatter| write!(f, "    ");

        // Output header.
        writeln!(f, "digraph {{")?;

        // Output global formatting.
        indentln(f)?;
        writeln!(f, "node [shape=record, fontsize=10]")?;

        // Output node descriptions.

        let mut nodes = Vec::new();
        nodes.push(self.source);

        let mut visited = HashSet::new();
        while !nodes.is_empty() {
            let n = nodes.pop().unwrap();
            if visited.contains(&n) {
                continue;
            }
            if self.ingredients[n].is_internal() {
                indentln(f)?;
                write!(f, "{}", n.index())?;
                self.ingredients[n].describe(f, n)?;
            }

            let mut targets: Vec<NodeIndex> =
                self.ingredients.edges(n).map(|e| e.target()).collect();
            let mut propagated_targets = HashSet::new();

            while !targets.is_empty() {
                let node = targets.pop().unwrap();
                if !self.ingredients[node].is_internal() {
                    for e in self.ingredients.edges(node) {
                        targets.push(e.target());
                    }
                } else {
                    propagated_targets.insert(node);
                }
            }

            for target in propagated_targets {
                indentln(f)?;
                write!(f, "{} -> {}", n.index(), target.index())?;
                writeln!(f, "")?;
                nodes.push(target);
            }

            visited.insert(n);
        }

        // Output footer.
        write!(f, "}}")?;

        Ok(())
    }
}

impl fmt::Display for ControllerInner {
    fn fmt(&self, f: &mut fmt::Formatter) -> fmt::Result {
        let indentln = |f: &mut fmt::Formatter| write!(f, "    ");
=======
    pub fn graphviz(&self, _: ()) -> String {
        let mut s = String::new();

        let indentln = |s: &mut String| s.push_str("    ");
>>>>>>> 0eb5ba55

        // header.
        s.push_str("digraph {{\n");

        // global formatting.
        indentln(&mut s);
        s.push_str("node [shape=record, fontsize=10]\n");

        // node descriptions.
        for index in self.ingredients.node_indices() {
            indentln(&mut s);
            s.push_str(&format!("{}", index.index()));
            s.push_str(&self.ingredients[index].describe(index));
        }

        // edges.
        for (_, edge) in self.ingredients.raw_edges().iter().enumerate() {
            indentln(&mut s);
            s.push_str(&format!(
                "{} -> {}",
                edge.source().index(),
                edge.target().index()
            ));
            s.push_str("\n");
        }

        // footer.
        s.push_str("}}");

        s
    }
}

#[derive(Clone)]
enum ColumnChange {
    Add(String, DataType),
    Drop(usize),
}

/// A `Migration` encapsulates a number of changes to the Soup data flow graph.
///
/// Only one `Migration` can be in effect at any point in time. No changes are made to the running
/// graph until the `Migration` is committed (using `Migration::commit`).
pub struct Migration<'a> {
    mainline: &'a mut ControllerInner,
    added: Vec<NodeIndex>,
    columns: Vec<(NodeIndex, ColumnChange)>,
    readers: HashMap<NodeIndex, NodeIndex>,

    /// Additional migration information provided by the client
    context: HashMap<String, DataType>,

    start: time::Instant,
    log: slog::Logger,
}

impl<'a> Migration<'a> {
    /// Add the given `Ingredient` to the Soup.
    ///
    /// The returned identifier can later be used to refer to the added ingredient.
    /// Edges in the data flow graph are automatically added based on the ingredient's reported
    /// `ancestors`.
    pub fn add_ingredient<S1, FS, S2, I>(&mut self, name: S1, fields: FS, mut i: I) -> NodeIndex
    where
        S1: ToString,
        S2: ToString,
        FS: IntoIterator<Item = S2>,
        I: Ingredient + Into<NodeOperator>,
    {
        i.on_connected(&self.mainline.ingredients);
        let parents = i.ancestors();

        let transactional = !parents.is_empty()
            && parents
                .iter()
                .all(|&p| self.mainline.ingredients[p].is_transactional());

        // add to the graph
        let ni = self.mainline.ingredients.add_node(node::Node::new(
            name.to_string(),
            fields,
            i.into(),
            transactional,
        ));
        info!(self.log,
              "adding new node";
              "node" => ni.index(),
              "type" => format!("{:?}", self.mainline.ingredients[ni])
        );

        // keep track of the fact that it's new
        self.added.push(ni);
        // insert it into the graph
        if parents.is_empty() {
            self.mainline
                .ingredients
                .add_edge(self.mainline.source, ni, ());
        } else {
            for parent in parents {
                self.mainline.ingredients.add_edge(parent, ni, ());
            }
        }
        // and tell the caller its id
        ni.into()
    }

    /// Returns the context of this migration
    pub fn context(&self) -> HashMap<String, DataType> {
        self.context.clone()
    }

    /// Returns the universe in which this migration is operating in.
    /// If not specified, assumes `global` universe.
    pub fn universe(&self) -> DataType {
        match self.context.get("id") {
            Some(id) => id.clone(),
            None => "global".into(),
        }
    }

    /// Add a transactional base node to the graph
    pub fn add_transactional_base<S1, FS, S2>(
        &mut self,
        name: S1,
        fields: FS,
        mut b: Base,
    ) -> NodeIndex
    where
        S1: ToString,
        S2: ToString,
        FS: IntoIterator<Item = S2>,
    {
        b.on_connected(&self.mainline.ingredients);
        let b: NodeOperator = b.into();

        // add to the graph
        let ni = self.mainline
            .ingredients
            .add_node(node::Node::new(name.to_string(), fields, b, true));
        info!(self.log,
              "adding new node";
              "node" => ni.index(),
              "type" => format!("{:?}", self.mainline.ingredients[ni])
        );

        // keep track of the fact that it's new
        self.added.push(ni);
        // insert it into the graph
        self.mainline
            .ingredients
            .add_edge(self.mainline.source, ni, ());
        // and tell the caller its id
        ni.into()
    }

    /// Add a new column to a base node.
    ///
    /// Note that a default value must be provided such that old writes can be converted into this
    /// new type.
    pub fn add_column<S: ToString>(
        &mut self,
        node: NodeIndex,
        field: S,
        default: DataType,
    ) -> usize {
        // not allowed to add columns to new nodes
        assert!(!self.added.iter().any(|&ni| ni == node));

        let field = field.to_string();
        let base = &mut self.mainline.ingredients[node];
        assert!(base.is_internal() && base.get_base().is_some());

        // we need to tell the base about its new column and its default, so that old writes that
        // do not have it get the additional value added to them.
        let col_i1 = base.add_column(&field);
        // we can't rely on DerefMut, since it disallows mutating Taken nodes
        {
            let col_i2 = base.inner_mut()
                .get_base_mut()
                .unwrap()
                .add_column(default.clone());
            assert_eq!(col_i1, col_i2);
        }

        // also eventually propagate to domain clone
        self.columns.push((node, ColumnChange::Add(field, default)));

        col_i1
    }

    /// Drop a column from a base node.
    pub fn drop_column(&mut self, node: NodeIndex, column: usize) {
        // not allowed to drop columns from new nodes
        assert!(!self.added.iter().any(|&ni| ni == node));

        let base = &mut self.mainline.ingredients[node];
        assert!(base.is_internal() && base.get_base().is_some());

        // we need to tell the base about the dropped column, so that old writes that contain that
        // column will have it filled in with default values (this is done in Mutator).
        // we can't rely on DerefMut, since it disallows mutating Taken nodes
        base.inner_mut().get_base_mut().unwrap().drop_column(column);

        // also eventually propagate to domain clone
        self.columns.push((node, ColumnChange::Drop(column)));
    }

    #[cfg(test)]
    pub fn graph(&self) -> &Graph {
        self.mainline.graph()
    }

    fn ensure_reader_for(&mut self, n: NodeIndex, name: Option<String>) {
        if !self.readers.contains_key(&n) {
            // make a reader
            let r = node::special::Reader::new(n);
            let r = if let Some(name) = name {
                self.mainline.ingredients[n].named_mirror(r, name)
            } else {
                self.mainline.ingredients[n].mirror(r)
            };
            let r = self.mainline.ingredients.add_node(r);
            self.mainline.ingredients.add_edge(n, r, ());
            self.readers.insert(n, r);
        }
    }

    fn ensure_token_generator(&mut self, n: NodeIndex, key: usize) {
        let ri = self.readers[&n];
        if self.mainline.ingredients[ri]
            .with_reader(|r| r.token_generator().is_some())
            .expect("tried to add token generator to non-reader node")
        {
            return;
        }

        // A map from base node to the column in that base node whose value must match the value of
        // this node's column to cause a conflict. Is None for a given base node if any write to
        // that base node might cause a conflict.
        let base_columns: Vec<(_, Option<_>)> =
            keys::provenance_of(&self.mainline.ingredients, n, key, |_, _, _| None)
                .into_iter()
                .map(|path| {
                    // we want the base node corresponding to each path
                    path.into_iter().last().unwrap()
                })
                .collect();

        let coarse_parents = base_columns
            .iter()
            .filter_map(|&(ni, o)| if o.is_none() { Some(ni) } else { None })
            .collect();

        let granular_parents = base_columns
            .into_iter()
            .filter_map(|(ni, o)| {
                if o.is_some() {
                    Some((ni, o.unwrap()))
                } else {
                    None
                }
            })
            .collect();

        let token_generator = checktable::TokenGenerator::new(coarse_parents, granular_parents);
        self.mainline
            .checktable
            .track(token_generator.clone())
            .unwrap();

        self.mainline.ingredients[ri].with_reader_mut(|r| {
            r.set_token_generator(token_generator);
        });
    }

    /// Set up the given node such that its output can be efficiently queried.
    ///
    /// To query into the maintained state, use `ControllerInner::get_getter` or
    /// `ControllerInner::get_transactional_getter`
    #[cfg(test)]
    pub fn maintain_anonymous(&mut self, n: NodeIndex, key: usize) {
        self.ensure_reader_for(n, None);
        if self.mainline.ingredients[n].is_transactional() {
            self.ensure_token_generator(n, key);
        }

        let ri = self.readers[&n];

        self.mainline.ingredients[ri].with_reader_mut(|r| r.set_key(key));
    }

    /// Set up the given node such that its output can be efficiently queried.
    ///
    /// To query into the maintained state, use `ControllerInner::get_getter` or
    /// `ControllerInner::get_transactional_getter`
    pub fn maintain(&mut self, name: String, n: NodeIndex, key: usize) {
        self.ensure_reader_for(n, Some(name));
        if self.mainline.ingredients[n].is_transactional() {
            self.ensure_token_generator(n, key);
        }

        let ri = self.readers[&n];

        self.mainline.ingredients[ri].with_reader_mut(|r| r.set_key(key));
    }

    /// Obtain a channel that is fed by the output stream of the given node.
    ///
    /// As new updates are processed by the given node, its outputs will be streamed to the
    /// returned channel. Node that this channel is *not* bounded, and thus a receiver that is
    /// slower than the system as a hole will accumulate a large buffer over time.
    pub fn stream(&mut self, n: NodeIndex) -> mpsc::Receiver<Vec<node::StreamUpdate>> {
        self.ensure_reader_for(n, None);
        let (tx, rx) = mpsc::channel();
        let mut tx = channel::StreamSender::from_local(tx);

        // If the reader hasn't been incorporated into the graph yet, just add the streamer
        // directly.
        let ri = self.readers[&n];
        let mut res = None;
        self.mainline.ingredients[ri].with_reader_mut(|r| {
            res = Some(r.add_streamer(tx));
        });
        tx = match res.unwrap() {
            Ok(_) => return rx,
            Err(tx) => tx,
        };


        // Otherwise, send a message to the reader's domain to have it add the streamer.
        let reader = &self.mainline.ingredients[self.readers[&n]];
        self.mainline
            .domains
            .get_mut(&reader.domain())
            .unwrap()
            .send(box payload::Packet::AddStreamer {
                node: *reader.local_addr(),
                new_streamer: tx,
            })
            .unwrap();

        rx
    }

    /// Commit the changes introduced by this `Migration` to the master `Soup`.
    ///
    /// This will spin up an execution thread for each new thread domain, and hook those new
    /// domains into the larger Soup graph. The returned map contains entry points through which
    /// new updates should be sent to introduce them into the Soup.
    pub fn commit(self) {
        info!(self.log, "finalizing migration"; "#nodes" => self.added.len());

        let log = self.log;
        let start = self.start;
        let mut mainline = self.mainline;
        let mut new: HashSet<_> = self.added.into_iter().collect();

        // Readers are nodes too.
        for (_parent, reader) in self.readers {
            new.insert(reader);
        }

        // Shard the graph as desired
        let mut swapped0 = if mainline.sharding_enabled {
            migrate::sharding::shard(&log, &mut mainline.ingredients, mainline.source, &mut new)
        } else {
            HashMap::default()
        };

        // Assign domains
        migrate::assignment::assign(
            &log,
            &mut mainline.ingredients,
            mainline.source,
            &new,
            &mut mainline.ndomains,
        );

        // Set up ingress and egress nodes
        let swapped1 =
            migrate::routing::add(&log, &mut mainline.ingredients, mainline.source, &mut new);

        // Merge the swap lists
        for ((dst, src), instead) in swapped1 {
            use std::collections::hash_map::Entry;
            match swapped0.entry((dst, src)) {
                Entry::Occupied(mut instead0) => {
                    if &instead != instead0.get() {
                        // This can happen if sharding decides to add a Sharder *under* a node,
                        // and routing decides to add an ingress/egress pair between that node
                        // and the Sharder. It's perfectly okay, but we should prefer the
                        // "bottommost" swap to take place (i.e., the node that is *now*
                        // closest to the dst node). This *should* be the sharding node, unless
                        // routing added an ingress *under* the Sharder. We resolve the
                        // collision by looking at which translation currently has an adge from
                        // `src`, and then picking the *other*, since that must then be node
                        // below.
                        if mainline.ingredients.find_edge(src, instead).is_some() {
                            // src -> instead -> instead0 -> [children]
                            // from [children]'s perspective, we should use instead0 for from, so
                            // we can just ignore the `instead` swap.
                        } else {
                            // src -> instead0 -> instead -> [children]
                            // from [children]'s perspective, we should use instead for src, so we
                            // need to prefer the `instead` swap.
                            *instead0.get_mut() = instead;
                        }
                    }
                }
                Entry::Vacant(hole) => {
                    hole.insert(instead);
                }
            }

            // we may also already have swapped the parents of some node *to* `src`. in
            // swapped0. we want to change that mapping as well, since lookups in swapped
            // aren't recursive.
            for (_, instead0) in swapped0.iter_mut() {
                if *instead0 == src {
                    *instead0 = instead;
                }
            }
        }
        let swapped = swapped0;

        // Find all nodes for domains that have changed
        let changed_domains: HashSet<DomainIndex> = new.iter()
            .filter(|&&ni| !mainline.ingredients[ni].is_dropped())
            .map(|&ni| mainline.ingredients[ni].domain())
            .collect();

        let mut domain_new_nodes = new.iter()
            .filter(|&&ni| ni != mainline.source)
            .filter(|&&ni| !mainline.ingredients[ni].is_dropped())
            .map(|&ni| (mainline.ingredients[ni].domain(), ni))
            .fold(HashMap::new(), |mut dns, (d, ni)| {
                dns.entry(d).or_insert_with(Vec::new).push(ni);
                dns
            });

        // Assign local addresses to all new nodes, and initialize them
        for (domain, nodes) in &mut domain_new_nodes {
            // Number of pre-existing nodes
            let mut nnodes = mainline.remap.get(domain).map(HashMap::len).unwrap_or(0);

            if nodes.is_empty() {
                // Nothing to do here
                continue;
            }

            let log = log.new(o!("domain" => domain.index()));

            // Give local addresses to every (new) node
            for &ni in nodes.iter() {
                debug!(log,
                       "assigning local index";
                       "type" => format!("{:?}", mainline.ingredients[ni]),
                       "node" => ni.index(),
                       "local" => nnodes
                );

                let mut ip: IndexPair = ni.into();
                ip.set_local(unsafe { LocalNodeIndex::make(nnodes as u32) });
                mainline.ingredients[ni].set_finalized_addr(ip);
                mainline
                    .remap
                    .entry(*domain)
                    .or_insert_with(HashMap::new)
                    .insert(ni, ip);
                nnodes += 1;
            }

            // Initialize each new node
            for &ni in nodes.iter() {
                if mainline.ingredients[ni].is_internal() {
                    // Figure out all the remappings that have happened
                    // NOTE: this has to be *per node*, since a shared parent may be remapped
                    // differently to different children (due to sharding for example). we just
                    // allocate it once though.
                    let mut remap = mainline.remap[domain].clone();

                    // Parents in other domains have been swapped for ingress nodes.
                    // Those ingress nodes' indices are now local.
                    for (&(dst, src), &instead) in &swapped {
                        if dst != ni {
                            // ignore mappings for other nodes
                            continue;
                        }

                        let old = remap.insert(src, mainline.remap[domain][&instead]);
                        assert_eq!(old, None);
                    }

                    trace!(log, "initializing new node"; "node" => ni.index());
                    mainline
                        .ingredients
                        .node_weight_mut(ni)
                        .unwrap()
                        .on_commit(&remap);
                }
            }
        }

        // at this point, we've hooked up the graph such that, for any given domain, the graph
        // looks like this:
        //
        //      o (egress)
        //     +.\......................
        //     :  o (ingress)
        //     :  |
        //     :  o-------------+
        //     :  |             |
        //     :  o             o
        //     :  |             |
        //     :  o (egress)    o (egress)
        //     +..|...........+.|..........
        //     :  o (ingress) : o (ingress)
        //     :  |\          :  \
        //     :  | \         :   o
        //
        // etc.
        // println!("{}", mainline);

        let new_deps = migrate::transactions::analyze_changes(
            &mainline.ingredients,
            mainline.source,
            domain_new_nodes,
        );

        migrate::transactions::merge_deps(&mainline.ingredients, &mut mainline.deps, new_deps);

        let mut uninformed_domain_nodes = mainline
            .ingredients
            .node_indices()
            .filter(|&ni| ni != mainline.source)
            .filter(|&ni| !mainline.ingredients[ni].is_dropped())
            .map(|ni| {
                (mainline.ingredients[ni].domain(), ni, new.contains(&ni))
            })
            .fold(HashMap::new(), |mut dns, (d, ni, new)| {
                dns.entry(d).or_insert_with(Vec::new).push((ni, new));
                dns
            });

        let (start_ts, end_ts, prevs) = mainline
            .checktable
            .perform_migration(mainline.deps.clone())
            .unwrap();

        info!(log, "migration claimed timestamp range"; "start" => start_ts, "end" => end_ts);

        let mut workers: Vec<_> = mainline
            .workers
            .values()
            .map(|w| w.sender.clone())
            .collect();
        let placer_workers: Vec<_> = mainline
            .workers
            .iter()
            .map(|(id, status)| (id.clone(), status.sender.clone()))
            .collect();
        let mut placer: Box<Iterator<Item = (WorkerIdentifier, WorkerEndpoint)>> =
            Box::new(placer_workers.into_iter().cycle());

        // Boot up new domains (they'll ignore all updates for now)
        debug!(log, "booting new domains");
        for domain in changed_domains {
            if mainline.domains.contains_key(&domain) {
                // this is not a new domain
                continue;
            }

            let nodes = uninformed_domain_nodes.remove(&domain).unwrap();
            let d = DomainHandle::new(
                domain,
                mainline.ingredients[nodes[0].0].sharded_by(),
                &log,
                &mut mainline.ingredients,
                &mainline.readers,
                &mainline.domain_config,
                nodes,
                &mainline.persistence,
                &mainline.listen_addr,
                &mainline.checktable_addr,
                &mainline.channel_coordinator,
                &mainline.debug_channel,
                &mut placer,
                &mut workers,
                start_ts,
            );
            mainline.domains.insert(domain, d);
        }


        // Add any new nodes to existing domains (they'll also ignore all updates for now)
        debug!(log, "mutating existing domains");
        migrate::augmentation::inform(
            &log,
            &mut mainline,
            uninformed_domain_nodes,
            start_ts,
            prevs.unwrap(),
        );

        // Tell all base nodes and base ingress children about newly added columns
        for (ni, change) in self.columns {
            let mut inform = if let ColumnChange::Add(..) = change {
                // we need to inform all of the base's children too,
                // so that they know to add columns to existing records when replaying
                mainline
                    .ingredients
                    .neighbors_directed(ni, petgraph::EdgeDirection::Outgoing)
                    .filter(|&eni| mainline.ingredients[eni].is_egress())
                    .flat_map(|eni| {
                        // find ingresses under this egress
                        mainline
                            .ingredients
                            .neighbors_directed(eni, petgraph::EdgeDirection::Outgoing)
                    })
                    .collect()
            } else {
                // ingress nodes don't need to know about deleted columns, because those are only
                // relevant when new writes enter the graph.
                Vec::new()
            };
            inform.push(ni);

            for ni in inform {
                let n = &mainline.ingredients[ni];
                let m = match change.clone() {
                    ColumnChange::Add(field, default) => box payload::Packet::AddBaseColumn {
                        node: *n.local_addr(),
                        field: field,
                        default: default,
                    },
                    ColumnChange::Drop(column) => box payload::Packet::DropBaseColumn {
                        node: *n.local_addr(),
                        column: column,
                    },
                };

                let domain = mainline.domains.get_mut(&n.domain()).unwrap();

                domain.send(m).unwrap();
                domain.wait_for_ack().unwrap();
            }
        }

        // Set up inter-domain connections
        // NOTE: once we do this, we are making existing domains block on new domains!
        info!(log, "bringing up inter-domain connections");
        migrate::routing::connect(&log, &mut mainline.ingredients, &mut mainline.domains, &new);

        // And now, the last piece of the puzzle -- set up materializations
        info!(log, "initializing new materializations");
        mainline
            .materializations
            .commit(&mainline.ingredients, &new, &mut mainline.domains);

        info!(log, "finalizing migration");

        // Ideally this should happen as part of checktable::perform_migration(), but we don't know
        // the replay paths then. It is harmless to do now since we know the new replay paths won't
        // request timestamps until after the migration in finished.
        mainline
            .checktable
            .add_replay_paths(mainline.materializations.domains_on_path.clone())
            .unwrap();

        migrate::transactions::finalize(mainline.deps.clone(), &log, &mut mainline.domains, end_ts);

        warn!(log, "migration completed"; "ms" => dur_to_ns!(start.elapsed()) / 1_000_000);
    }
}

impl Drop for ControllerInner {
    fn drop(&mut self) {
        for (_, d) in &mut self.domains {
            // don't unwrap, because given domain may already have terminated
            drop(d.send(box payload::Packet::Quit));
        }
        for (_, mut d) in self.domains.drain() {
            d.wait();
        }
    }
}

/// `Blender` is a handle to a Controller.
pub struct Blender {
    url: String,
}
impl Blender {
    fn rpc<Q: Serialize, R: DeserializeOwned>(
        &self,
        path: &str,
        request: &Q,
    ) -> Result<R, Box<Error>> {
        use hyper;

        let mut core = Core::new().unwrap();
        let client = Client::new(&core.handle());
        let url = format!("{}/{}", self.url, path);

        let mut r = hyper::Request::new(hyper::Method::Post, url.parse().unwrap());
        r.set_body(serde_json::to_string(request).unwrap());

        let work = client.request(r).and_then(|res| {
            res.body().concat2().and_then(move |body| {
                let reply: R = serde_json::from_slice(&body)
                    .map_err(|e| ::std::io::Error::new(::std::io::ErrorKind::Other, e))
                    .unwrap();
                Ok(reply)
            })
        });
        Ok(core.run(work).unwrap())
    }

    /// Get a Vec of all known input nodes.
    ///
    /// Input nodes are here all nodes of type `Base`. The addresses returned by this function will
    /// all have been returned as a key in the map from `commit` at some point in the past.
    pub fn inputs(&self) -> BTreeMap<String, NodeIndex> {
        self.rpc("inputs", &()).unwrap()
    }

    /// Get a Vec of to all known output nodes.
    ///
    /// Output nodes here refers to nodes of type `Reader`, which is the nodes created in response
    /// to calling `.maintain` or `.stream` for a node during a migration.
    pub fn outputs(&self) -> BTreeMap<String, NodeIndex> {
        self.rpc("outputs", &()).unwrap()
    }

    /// Obtain a `RemoteGetterBuilder` that can be sent to a client and then used to query a given
    /// (already maintained) reader node.
    pub fn get_getter_builder(&self, node: NodeIndex) -> Option<RemoteGetterBuilder> {
        self.rpc("getter_builder", &node).unwrap()
    }

    /// Obtain a `RemoteGetter`.
    pub fn get_getter(&self, node: NodeIndex) -> Option<RemoteGetter> {
        self.get_getter_builder(node).map(|g| g.build())
    }

    /// Obtain a MutatorBuild that can be used to construct a Mutator to perform writes and deletes
    /// from the given base node.
    pub fn get_mutator_builder(&self, base: NodeIndex) -> Result<MutatorBuilder, Box<Error>> {
        self.rpc("mutator_builder", &base)
    }

    /// Obtain a Mutator
    pub fn get_mutator(&self, base: NodeIndex) -> Result<Mutator, Box<Error>> {
        self.get_mutator_builder(base)
            .map(|m| m.build("127.0.0.1:0".parse().unwrap()))
    }

    /// Get statistics about the time spent processing different parts of the graph.
    pub fn get_statistics(&mut self) -> GraphStats {
        self.rpc("get_statistics", &()).unwrap()
    }

    /// Install a new recipe on the controller.
    pub fn install_recipe(&self, new_recipe: String) {
        self.rpc("install_recipe", &new_recipe).unwrap()
    }

<<<<<<< HEAD
    /// Install a new set of policies on the controller.
    pub fn install_recipe_with_policies(&self, r: String, p: String) {
        self.rpc("install_recipe_with_policies", &(r, p)).unwrap()
    }

    /// Install a new set of policies on the controller.
    pub fn create_universe(&self, context: HashMap<String, DataType>) {
        self.rpc("create_universe", &context).unwrap()
=======
    /// graphviz description of the dataflow graph
    pub fn graphviz(&self) -> String {
        self.rpc("graphviz", &()).unwrap()
>>>>>>> 0eb5ba55
    }

    /// Set the `Logger` to use for internal log messages.
    pub fn log_with(&mut self, _: slog::Logger) {}
}

#[cfg(test)]
mod tests {
    use super::*;

    // Controller without any domains gets dropped once it leaves the scope.
    #[test]
    fn it_works_default() {
        // Controller gets dropped. It doesn't have Domains, so we don't see any dropped.
        ControllerBuilder::default().build();
    }

    // Controller with a few domains drops them once it leaves the scope.
    #[test]
    fn it_works_blender_with_migration() {
        // use Recipe;

        let r_txt = "CREATE TABLE a (x int, y int, z int);\n
                     CREATE TABLE b (r int, s int);\n";
        // let mut r = Recipe::from_str(r_txt, None).unwrap();

        let c = ControllerBuilder::default().build();
        c.install_recipe(r_txt.to_owned());
        // b.migrate(|mig| {
        //     assert!(r.activate(mig, false).is_ok());
        // });
    }
}<|MERGE_RESOLUTION|>--- conflicted
+++ resolved
@@ -260,12 +260,9 @@
                 "getter_builder" =>  Post: C::Op(Box::new(Self::get_getter_builder)).handler(),
                 "get_statistics" => Post: C::OpMut(Box::new(Self::get_statistics)).handler(),
                 "install_recipe" => Post: C::OpMut(Box::new(Self::install_recipe)).handler(),
-<<<<<<< HEAD
                 "install_recipe_with_policies" => Post: C::OpMut(Box::new(Self::install_recipe_with_policies)).handler(),
                 "create_universe" => Post: C::OpMut(Box::new(Self::create_universe)).handler(),
-=======
                 "graphviz" => Post: C::Op(Box::new(Self::graphviz)).handler(),
->>>>>>> 0eb5ba55
             }
         };
 
@@ -757,7 +754,43 @@
         self.get_getter_builder(node).map(|g| g.build())
     }
 
-<<<<<<< HEAD
+    pub fn graphviz(&self, _: ()) -> String {
+        let mut s = String::new();
+
+        let indentln = |s: &mut String| s.push_str("    ");
+
+        // header.
+        s.push_str("digraph {{\n");
+
+        // global formatting.
+        indentln(&mut s);
+        s.push_str("node [shape=record, fontsize=10]\n");
+
+        // node descriptions.
+        for index in self.ingredients.node_indices() {
+            indentln(&mut s);
+            s.push_str(&format!("{}", index.index()));
+            s.push_str(&self.ingredients[index].describe(index));
+        }
+
+        // edges.
+        for (_, edge) in self.ingredients.raw_edges().iter().enumerate() {
+            indentln(&mut s);
+            s.push_str(&format!(
+                "{} -> {}",
+                edge.source().index(),
+                edge.target().index()
+            ));
+            s.push_str("\n");
+        }
+
+        // footer.
+        s.push_str("}}");
+
+        s
+    }
+}
+
 // Using this format trait will omit egress and sharder nodes.
 impl fmt::LowerHex for ControllerInner {
     fn fmt(&self, f: &mut fmt::Formatter) -> fmt::Result {
@@ -817,48 +850,6 @@
         write!(f, "}}")?;
 
         Ok(())
-    }
-}
-
-impl fmt::Display for ControllerInner {
-    fn fmt(&self, f: &mut fmt::Formatter) -> fmt::Result {
-        let indentln = |f: &mut fmt::Formatter| write!(f, "    ");
-=======
-    pub fn graphviz(&self, _: ()) -> String {
-        let mut s = String::new();
-
-        let indentln = |s: &mut String| s.push_str("    ");
->>>>>>> 0eb5ba55
-
-        // header.
-        s.push_str("digraph {{\n");
-
-        // global formatting.
-        indentln(&mut s);
-        s.push_str("node [shape=record, fontsize=10]\n");
-
-        // node descriptions.
-        for index in self.ingredients.node_indices() {
-            indentln(&mut s);
-            s.push_str(&format!("{}", index.index()));
-            s.push_str(&self.ingredients[index].describe(index));
-        }
-
-        // edges.
-        for (_, edge) in self.ingredients.raw_edges().iter().enumerate() {
-            indentln(&mut s);
-            s.push_str(&format!(
-                "{} -> {}",
-                edge.source().index(),
-                edge.target().index()
-            ));
-            s.push_str("\n");
-        }
-
-        // footer.
-        s.push_str("}}");
-
-        s
     }
 }
 
@@ -1595,7 +1586,6 @@
         self.rpc("install_recipe", &new_recipe).unwrap()
     }
 
-<<<<<<< HEAD
     /// Install a new set of policies on the controller.
     pub fn install_recipe_with_policies(&self, r: String, p: String) {
         self.rpc("install_recipe_with_policies", &(r, p)).unwrap()
@@ -1604,11 +1594,11 @@
     /// Install a new set of policies on the controller.
     pub fn create_universe(&self, context: HashMap<String, DataType>) {
         self.rpc("create_universe", &context).unwrap()
-=======
+    }
+
     /// graphviz description of the dataflow graph
     pub fn graphviz(&self) -> String {
         self.rpc("graphviz", &()).unwrap()
->>>>>>> 0eb5ba55
     }
 
     /// Set the `Logger` to use for internal log messages.
