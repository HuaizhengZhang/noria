--- conflicted
+++ resolved
@@ -454,9 +454,7 @@
     Ack(()),
     StateSize(usize),
     Statistics(statistics::DomainStats, HashMap<petgraph::graph::NodeIndex, statistics::NodeStats>),
-<<<<<<< HEAD
     Booted(usize, SocketAddr),
-=======
 }
 
 impl ControlReplyPacket {
@@ -469,5 +467,4 @@
     pub fn ack() -> ControlReplyPacket {
         ControlReplyPacket::Ack(())
     }
->>>>>>> 43eb4cca
 }