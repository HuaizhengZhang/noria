pub mod base;
pub mod grouped;
pub mod join;
pub mod latest;
pub mod permute;
pub mod union;
pub mod identity;
#[cfg(test)]
pub mod gatedid;

use flow;
use flow::NodeIndex;
use query;
use backlog;
use petgraph;
use shortcut;

use std::fmt;
use std::fmt::Debug;
use std::sync;
use std::collections::HashMap;

/// A record is a single positive or negative data record with an associated time stamp.
#[derive(Clone, PartialEq, Eq, Debug)]
pub enum Record {
    Positive(Vec<query::DataType>, i64),
    Negative(Vec<query::DataType>, i64),
}

impl Record {
    pub fn rec(&self) -> &[query::DataType] {
        match *self {
            Record::Positive(ref v, _) |
            Record::Negative(ref v, _) => &v[..],
        }
    }

    pub fn is_positive(&self) -> bool {
        if let Record::Positive(..) = *self {
            true
        } else {
            false
        }
    }

    pub fn ts(&self) -> i64 {
        match *self {
            Record::Positive(_, ts) |
            Record::Negative(_, ts) => ts,
        }
    }

    pub fn extract(self) -> (Vec<query::DataType>, bool, i64) {
        match self {
            Record::Positive(v, ts) => (v, true, ts),
            Record::Negative(v, ts) => (v, false, ts),
        }
    }
}

impl From<(Vec<query::DataType>, i64, bool)> for Record {
    fn from(other: (Vec<query::DataType>, i64, bool)) -> Self {
        if other.2 {
            Record::Positive(other.0, other.1)
        } else {
            Record::Negative(other.0, other.1)
        }
    }
}

impl From<(Vec<query::DataType>, i64)> for Record {
    fn from(other: (Vec<query::DataType>, i64)) -> Self {
        Record::Positive(other.0, other.1)
    }
}

impl From<Vec<query::DataType>> for Record {
    fn from(other: Vec<query::DataType>) -> Self {
        (other, 0).into()
    }
}

/// Update is the smallest unit of data transmitted over edges in a data flow graph.
#[derive(Clone)]
pub enum Update {
    /// This update holds a set of records.
    Records(Vec<Record>),
}

impl From<Record> for Update {
    fn from(other: Record) -> Self {
        Update::Records(vec![other])
    }
}

impl From<Vec<query::DataType>> for Update {
    fn from(other: Vec<query::DataType>) -> Self {
        Update::Records(vec![other.into()])
    }
}

impl From<(Vec<query::DataType>, i64)> for Update {
    fn from(other: (Vec<query::DataType>, i64)) -> Self {
        Update::Records(vec![other.into()])
    }
}

type Datas = Vec<(Vec<query::DataType>, i64)>;
pub type V = sync::Arc<flow::View<query::Query, Update = Update, Data = Vec<query::DataType>>>;
pub type Graph = petgraph::Graph<Option<V>, ()>;

/// `NodeOp` represents the internal operations performed by a node. This trait is very similar to
/// `flow::View`, and for good reason. This is effectively the behavior of a node when there is no
/// materialization, and no multithreading. Those features are both added on by Node to expose a
/// `flow::View`. A `NodeOp` should not have, nor need, any mutable state (which is why all
/// receivers are `&`, not `&mut`). Instead, `self` should hold the node's internal configuration
/// (e.g., what fields to join on, how to aggregate).
///
/// It *might* be possible to merge forward and query (after all, they do very similar things), but
/// I haven't found a nice interface for that yet.
pub trait NodeOp: Debug {
    /// See View::prime
    fn prime(&mut self, &Graph) -> Vec<NodeIndex>;

    /// When a new update comes in to a node, this function is called with that update. The
    /// resulting update (if any) is sent to all child nodes. If the node is materialized, and the
    /// resulting update contains positive or negative records, the materialized state is updated
    /// appropriately. See `View::process` for more documentation.
    fn forward(&self,
               u: Option<Update>,
               src: flow::NodeIndex,
               ts: i64,
               last: bool,
               mat: Option<&backlog::BufferedStore>)
               -> flow::ProcessingResult<Update>;

    /// Called whenever this node is being queried for records, and it is not materialized. The
    /// node should use the list of ancestor query functions to fetch relevant data from upstream,
    /// and emit resulting records as they come in. Note that there may be no query, in which case
    /// all records should be returned.
    fn query(&self, Option<&query::Query>, i64) -> Datas;

    /// Suggest fields of this view, or its ancestors, that would benefit from having an index.
    fn suggest_indexes(&self, flow::NodeIndex) -> HashMap<flow::NodeIndex, Vec<usize>>;

    /// Resolve where the given field originates from. If the view is materialized, or the value is
    /// otherwise created by this view, None should be returned.
    fn resolve(&self, usize) -> Option<Vec<(flow::NodeIndex, usize)>>;

    /// Returns true for base node types.
    fn is_base(&self) -> bool {
        false
    }

    /// Produce a compact, human-readable description of this node.
    ///
    ///  Symbol   Description
    /// --------|-------------
    ///    B    |  Base
    ///    ||   |  Concat
    ///    ⧖    |  Latest
    ///    γ    |  Group by
    ///   |*|   |  Count
    ///    𝛴    |  Sum
    ///    ⋈    |  Join
    ///    ⋉    |  Left join
    ///    ⋃    |  Union
    fn description(&self) -> String;
}

/// The set of node types supported by distributary.
pub enum NodeType {
    /// A base node. See `Base`.
    Base(base::Base),
    /// An aggregation. See `Aggregator`.
    Aggregate(grouped::GroupedOperator<grouped::aggregate::Aggregator>),
    /// A join. See `Joiner`.
    Join(join::Joiner),
    /// A latest. See `Latest`.
    Latest(latest::Latest),
    /// A union. See `Union`.
    Union(union::Union),
    /// A grouped operator. See `GroupConcat`.
    GroupConcat(grouped::GroupedOperator<grouped::concat::GroupConcat>),
    /// A identity operation. See `Identity`.
    Identity(identity::Identity),
<<<<<<< HEAD
    /// A column permutation operator. See `Permute`.
    Permute(permute::Permute),
=======
    /// A max or min. See `ExtremumOperator`.
    Extremum(grouped::GroupedOperator<grouped::extremum::ExtremumOperator>),
>>>>>>> 6697af98
    #[cfg(test)]
    /// A test operator for testing purposes.
    Test(tests::Tester),
    #[cfg(test)]
    /// A test operator to control the propogation of updates.
    GatedIdentity(gatedid::GatedIdentity),
}

impl NodeOp for NodeType {
    fn prime(&mut self, g: &Graph) -> Vec<NodeIndex> {
        match *self {
            NodeType::Base(ref mut n) => n.prime(g),
            NodeType::Aggregate(ref mut n) => n.prime(g),
            NodeType::Join(ref mut n) => n.prime(g),
            NodeType::Latest(ref mut n) => n.prime(g),
            NodeType::Union(ref mut n) => n.prime(g),
            NodeType::Identity(ref mut n) => n.prime(g),
            NodeType::Permute(ref mut n) => n.prime(g),
            NodeType::GroupConcat(ref mut n) => n.prime(g),
            NodeType::Extremum(ref mut n) => n.prime(g),
            #[cfg(test)]
            NodeType::Test(ref mut n) => n.prime(g),
            #[cfg(test)]
            NodeType::GatedIdentity(ref mut n) => n.prime(g),
        }
    }

    fn forward(&self,
               u: Option<Update>,
               src: flow::NodeIndex,
               ts: i64,
               last: bool,
               db: Option<&backlog::BufferedStore>)
               -> flow::ProcessingResult<Update> {
        match *self {
<<<<<<< HEAD
            NodeType::Base(ref n) => n.forward(u, src, ts, last, db),
            NodeType::Aggregate(ref n) => n.forward(u, src, ts, last, db),
            NodeType::Join(ref n) => n.forward(u, src, ts, last, db),
            NodeType::Latest(ref n) => n.forward(u, src, ts, last, db),
            NodeType::Union(ref n) => n.forward(u, src, ts, last, db),
            NodeType::Identity(ref n) => n.forward(u, src, ts, last, db),
            NodeType::Permute(ref n) => n.forward(u, src, ts, last, db),
            NodeType::GroupConcat(ref n) => n.forward(u, src, ts, last, db),
=======
            NodeType::Base(ref n) => n.forward(u, src, ts, db),
            NodeType::Aggregate(ref n) => n.forward(u, src, ts, db),
            NodeType::Join(ref n) => n.forward(u, src, ts, db),
            NodeType::Latest(ref n) => n.forward(u, src, ts, db),
            NodeType::Union(ref n) => n.forward(u, src, ts, db),
            NodeType::Identity(ref n) => n.forward(u, src, ts, db),
            NodeType::GroupConcat(ref n) => n.forward(u, src, ts, db),
            NodeType::Extremum(ref n) => n.forward(u, src, ts, db),
>>>>>>> 6697af98
            #[cfg(test)]
            NodeType::Test(ref n) => n.forward(u, src, ts, last, db),
            #[cfg(test)]
            NodeType::GatedIdentity(ref n) => n.forward(u, src, ts, last, db),
        }
    }

    fn query(&self, q: Option<&query::Query>, ts: i64) -> Datas {
        match *self {
            NodeType::Base(ref n) => n.query(q, ts),
            NodeType::Aggregate(ref n) => n.query(q, ts),
            NodeType::Join(ref n) => n.query(q, ts),
            NodeType::Latest(ref n) => n.query(q, ts),
            NodeType::Union(ref n) => n.query(q, ts),
            NodeType::Identity(ref n) => n.query(q, ts),
            NodeType::Permute(ref n) => n.query(q, ts),
            NodeType::GroupConcat(ref n) => n.query(q, ts),
            NodeType::Extremum(ref n) => n.query(q, ts),
            #[cfg(test)]
            NodeType::Test(ref n) => n.query(q, ts),
            #[cfg(test)]
            NodeType::GatedIdentity(ref n) => n.query(q, ts),
        }
    }

    fn suggest_indexes(&self, this: flow::NodeIndex) -> HashMap<flow::NodeIndex, Vec<usize>> {
        match *self {
            NodeType::Base(ref n) => n.suggest_indexes(this),
            NodeType::Aggregate(ref n) => n.suggest_indexes(this),
            NodeType::Join(ref n) => n.suggest_indexes(this),
            NodeType::Latest(ref n) => n.suggest_indexes(this),
            NodeType::Union(ref n) => n.suggest_indexes(this),
            NodeType::Identity(ref n) => n.suggest_indexes(this),
            NodeType::Permute(ref n) => n.suggest_indexes(this),
            NodeType::GroupConcat(ref n) => n.suggest_indexes(this),
            NodeType::Extremum(ref n) => n.suggest_indexes(this),
            #[cfg(test)]
            NodeType::Test(ref n) => n.suggest_indexes(this),
            #[cfg(test)]
            NodeType::GatedIdentity(ref n) => n.suggest_indexes(this),
        }
    }

    fn resolve(&self, col: usize) -> Option<Vec<(flow::NodeIndex, usize)>> {
        match *self {
            NodeType::Base(ref n) => n.resolve(col),
            NodeType::Aggregate(ref n) => n.resolve(col),
            NodeType::Join(ref n) => n.resolve(col),
            NodeType::Latest(ref n) => n.resolve(col),
            NodeType::Union(ref n) => n.resolve(col),
            NodeType::Identity(ref n) => n.resolve(col),
            NodeType::Permute(ref n) => n.resolve(col),
            NodeType::GroupConcat(ref n) => n.resolve(col),
            NodeType::Extremum(ref n) => n.resolve(col),
            #[cfg(test)]
            NodeType::Test(ref n) => n.resolve(col),
            #[cfg(test)]
            NodeType::GatedIdentity(ref n) => n.resolve(col),
        }
    }

    fn is_base(&self) -> bool {
        if let NodeType::Base(..) = *self {
            true
        } else {
            false
        }
    }

    fn description(&self) -> String {
        match *self {
            NodeType::Base(ref n) => n.description(),
            NodeType::Aggregate(ref n) => n.description(),
            NodeType::Join(ref n) => n.description(),
            NodeType::Latest(ref n) => n.description(),
            NodeType::Union(ref n) => n.description(),
            NodeType::Identity(ref n) => n.description(),
            NodeType::Permute(ref n) => n.description(),
            NodeType::GroupConcat(ref n) => n.description(),
            #[cfg(test)]
            NodeType::Test(ref n) => n.description(),
            #[cfg(test)]
            NodeType::GatedIdentity(ref n) => n.description(),
        }
    }
}

impl Debug for NodeType {
    fn fmt(&self, f: &mut fmt::Formatter) -> fmt::Result {
        match *self {
            NodeType::Base(ref n) => write!(f, "{:?}", n),
            NodeType::Aggregate(ref n) => write!(f, "{:?}", n),
            NodeType::Join(ref n) => write!(f, "{:?}", n),
            NodeType::Latest(ref n) => write!(f, "{:?}", n),
            NodeType::Union(ref n) => write!(f, "{:?}", n),
            NodeType::Identity(ref n) => write!(f, "{:?}", n),
            NodeType::Permute(ref n) => write!(f, "{:?}", n),
            NodeType::GroupConcat(ref n) => write!(f, "{:?}", n),
            NodeType::Extremum(ref n) => write!(f, "{:?})", n),
            #[cfg(test)]
            NodeType::Test(ref n) => write!(f, "{:?}", n),
            #[cfg(test)]
            NodeType::GatedIdentity(ref n) => write!(f, "{:?}", n),
        }
    }
}

pub struct Node {
    name: String,
    fields: Vec<String>,
    data: sync::Arc<Option<backlog::BufferedStore>>,
    inner: sync::Arc<NodeType>,
    having: Option<query::Query>,
}

impl Node {
    /// Add an output filter to this node.
    ///
    /// Only records matching the given conditions will be output from this node. This filtering
    /// applies both to feed-forward and to queries. Note that adding conditions in this way does
    /// *not* modify a node's input, and so the node may end up performing computation whose result
    /// will simply be discarded.
    ///
    /// Adding a HAVING condition will not reduce the size of the node's materialized state.
    pub fn having(mut self, cond: Vec<shortcut::Condition<query::DataType>>) -> Self {
        self.having = Some(query::Query::new(&[], cond));
        self
    }

    /// Retrieve a list of this node's output filters.
    pub fn having_conditions(&self) -> Option<&[shortcut::Condition<query::DataType>]> {
        self.having.as_ref().map(|q| &q.having[..])
    }

    pub fn operator(&self) -> &NodeType {
        &*self.inner
    }
}

impl Debug for Node {
    fn fmt(&self, f: &mut fmt::Formatter) -> fmt::Result {
        write!(f, "{:?}({:#?})", self.name, self.inner)
    }
}

impl flow::View<query::Query> for Node {
    type Update = Update;
    type Data = Vec<query::DataType>;

    fn prime(&mut self, g: &Graph) -> Vec<NodeIndex> {
        sync::Arc::get_mut(&mut self.inner).expect("prime should have exclusive access").prime(g)
    }

    fn find(&self, q: Option<&query::Query>, ts: Option<i64>) -> Vec<(Self::Data, i64)> {
        // find and return matching rows
        let mut res = if let Some(ref data) = *self.data {
            // data.find already applies the query
            // NOTE: self.having has already been applied
            data.find(q, ts)
        } else {
            // we are not materialized --- query.
            // if no timestamp was given to find, we query using the latest timestamp.
            //
            // TODO: what timestamp do we use here? it's not clear. there's always a race in which
            // our ancestor ends up absorbing that timestamp by the time the query reaches them :/
            let ts = ts.unwrap_or(i64::max_value());
            let rs = self.inner.query(q, ts);

            // to avoid repeating the projection logic in every op, we do it here instead
            if let Some(q) = q {
                rs.into_iter()
                    .filter_map(move |(r, ts)| q.feed(r).map(move |r| (r, ts)))
                    .collect()
            } else {
                rs
            }
        };

        // NOTE: in theory, we could mark records as 'internal' in Store, and have the materialized
        // find above only return non-internal records. That would get rid of this second-pass, and
        // might speed up common-case operation. However, it's not clear that this is something we
        // really need.
        if let Some(ref hq) = self.having {
            res.retain(|&(ref r, _)| hq.filter(r));
        }
        res
    }

    fn init_at(&self, init_ts: i64) {
        if self.inner.is_base() {
            // base tables have no state to import
            return;
        }

        // we only need to initialize if we are materialized
        if let Some(ref data) = *self.data {
            // we need to initialize this view before it can start accepting updates. we issue a
            // None query to all our ancestors, and then store all the materialized results.
            data.batch_import(self.inner.query(None, init_ts), init_ts);
        }
    }

    fn process(&self,
               u: Option<Self::Update>,
               src: flow::NodeIndex,
               ts: i64,
               last: bool)
               -> flow::ProcessingResult<Self::Update> {
        use std::ops::Deref;

        // TODO: the incoming update has not been projected through the query, and so does not fit
        // the expected input format. let's fix that.

        let mut new_u = self.inner.forward(u, src, ts, last, self.data.deref().as_ref());
        if let flow::ProcessingResult::Done(ref mut new_u) = new_u {
            match *new_u {
                Update::Records(ref mut rs) => {
                    if let Some(data) = self.data.deref().as_ref() {
                        // NOTE: data.add requires that we guarantee that there are not concurrent
                        // writers. since each node only processes one update at the time, this is
                        // the case.
                        unsafe { data.add(rs.clone(), ts) };
                    }

                    // notice that we always store forwarded updates in the materialized state,
                    // *even those that do not match the HAVING filter*. this is so that the node
                    // can still query into its own state to see those updates. to see why this is
                    // necessary, consider a materialized COUNT aggregation whose HAVING condition
                    // evaluates to true only when the COUNT is 1. when the first record for a
                    // group comes in, a +1 is emitted and materialized. when the second record
                    // comes in, [-1,+2] is emitted, but the +2 is removed by the HAVING. if the +2
                    // is not persisted in the materialized state, then the next record that comes
                    // along for the group will see that there is no current count, and so assume
                    // taht it is 0. the aggregation will then produce [-0,+1], which is obviously
                    // incorrect.
                    if let Some(ref hq) = self.having {
                        rs.retain(|r| hq.filter(r.rec()));
                    }

                }
            }
        }
        new_u
    }

    fn suggest_indexes(&self, this: flow::NodeIndex) -> HashMap<flow::NodeIndex, Vec<usize>> {
        self.inner.suggest_indexes(this)
    }

    fn resolve(&self, col: usize) -> Option<Vec<(flow::NodeIndex, usize)>> {
        if self.data.is_some() {
            None
        } else {
            self.inner.resolve(col)
        }
    }

    fn add_index(&self, col: usize) {
        if let Some(ref data) = *self.data {
            data.index(col, shortcut::idx::HashIndex::new());
        } else {
            unreachable!("should never add index to non-materialized view");
        }
    }

    fn safe(&self, ts: i64) {
        if let Some(ref data) = *self.data {
            data.absorb(ts);
        }
    }

    fn node(&self) -> Option<&Node> {
        Some(&self)
    }

    fn name(&self) -> &str {
        &*self.name
    }

    fn args(&self) -> &[String] {
        &self.fields[..]
    }
}

/// Construct a new `View` from one of the `NodeType` variants.
///
/// This methods takes a distributary operator and turns it into a full `View`, which can then be
/// used as a node in a `FlowGraph`. By setting `materialied` to true, the operator's outputs will
/// be materialized and transparently used for queries when they arrive. `name` and `fields` are
/// used to give human-friendly values for the node and its record columns respectively.
pub fn new<'a, NS, S: ?Sized, N>(name: NS, fields: &[&'a S], materialized: bool, inner: N) -> Node
    where &'a S: Into<String>,
          NS: Into<String>,
          NodeType: From<N>
{
    let data = if materialized {
        Some(backlog::BufferedStore::new(fields.len()))
    } else {
        None
    };

    Node {
        name: name.into(),
        fields: fields.iter().map(|&s| s.into()).collect(),
        data: sync::Arc::new(data),
        inner: sync::Arc::new(NodeType::from(inner)),
        having: None,
    }
}

#[cfg(test)]
mod tests {
    use super::*;
    use super::Datas;
    use flow;
    use flow::NodeIndex;
    use query;
    use backlog;

    use std::time;
    use std::thread;

    use std::collections::HashMap;

    #[derive(Debug)]
    pub struct Tester(i64, Vec<NodeIndex>, Vec<V>);

    impl Tester {
        pub fn new(ts: i64, anc: Vec<NodeIndex>) -> Tester {
            Tester(ts, anc, vec![])
        }
    }

    impl From<Tester> for NodeType {
        fn from(b: Tester) -> NodeType {
            NodeType::Test(b)
        }
    }

    impl NodeOp for Tester {
        fn prime(&mut self, g: &Graph) -> Vec<NodeIndex> {
            self.2.extend(self.1.iter().map(|&i| g[i].as_ref().unwrap().clone()));
            self.1.clone()
        }

        fn forward(&self,
                   u: Option<Update>,
                   _: flow::NodeIndex,
                   _: i64,
                   _: bool,
                   _: Option<&backlog::BufferedStore>)
                   -> flow::ProcessingResult<Update> {
            // forward
            match u {
                Some(Update::Records(mut rs)) => {
                    if let Some(Record::Positive(r, ts)) = rs.pop() {
                        if let query::DataType::Number(r) = r[0] {
                            flow::ProcessingResult::Done(
                                Update::Records(
                                    vec![Record::Positive(vec![(r + self.0).into()], ts)]
                                )
                            )
                        } else {
                            unreachable!();
                        }
                    } else {
                        unreachable!();
                    }
                }
                None => flow::ProcessingResult::Skip,
            }
        }

        fn query<'a>(&'a self, _: Option<&query::Query>, ts: i64) -> Datas {
            // query all ancestors, emit r + c for each
            let rs = self.2.iter().flat_map(|n| n.find(None, Some(ts)));
            let c = self.0;
            rs.map(move |(r, ts)| {
                    if let query::DataType::Number(r) = r[0] {
                        (vec![(r + c).into()], ts)
                    } else {
                        unreachable!();
                    }
                })
                .collect()
        }

        fn suggest_indexes(&self, _: flow::NodeIndex) -> HashMap<flow::NodeIndex, Vec<usize>> {
            HashMap::new()
        }

        fn resolve(&self, _: usize) -> Option<Vec<(flow::NodeIndex, usize)>> {
            None
        }

        fn description(&self) -> String {
            "Tester".into()
        }
    }
    fn e2e_test(mat: bool) {
        use std::collections::HashSet;

        // set up graph
        let mut g = flow::FlowGraph::new();
        let a = g.incorporate(new("a", &["a"], true, Tester::new(1, vec![])));
        let b = g.incorporate(new("b", &["b"], true, Tester::new(2, vec![])));
        let c = g.incorporate(new("c", &["c"], mat, Tester::new(4, vec![a, b])));
        let d = g.incorporate(new("d", &["d"], mat, Tester::new(8, vec![c])));
        let (put, get) = g.run(10);

        // send a value
        put[&a](vec![1.into()]);

        // state should now be:
        // a = [2]
        // b = []
        // c = [6]
        // d = [14]

        // give it some time to propagate
        thread::sleep(time::Duration::new(0, 10_000_000));

        // send another in
        put[&b](vec![16.into()]);

        // state should now be:
        // a = [2]
        // b = [18]
        // c = [6, 22]
        // d = [14, 30]

        // give it some time to propagate
        thread::sleep(time::Duration::new(0, 10_000_000));

        // check state
        // a
        let set = get[&a](None)
            .into_iter()
            .map(|mut v| v.pop().unwrap().into())
            .collect::<HashSet<i64>>();
        // must see 1+1
        assert!(set.contains(&2), format!("2 not in {:?}", set));
        // must not see 32+1
        assert_eq!(set.len(), 1);

        // b
        let set = get[&b](None)
            .into_iter()
            .map(|mut v| v.pop().unwrap().into())
            .collect::<HashSet<i64>>();
        // must see 16+2
        assert!(set.contains(&18), format!("18 not in {:?}", set));
        // and nothing else
        assert_eq!(set.len(), 1);

        // c
        let set = get[&c](None)
            .into_iter()
            .map(|mut v| v.pop().unwrap().into())
            .collect::<HashSet<i64>>();
        // must see 1+1+4
        assert!(set.contains(&6), format!("6 not in {:?}", set));
        // must see 16+2+4
        assert!(set.contains(&22), format!("22 not in {:?}", set));
        // and nothing else
        assert_eq!(set.len(), 2);

        // d
        let set = get[&d](None)
            .into_iter()
            .map(|mut v| v.pop().unwrap().into())
            .collect::<HashSet<i64>>();
        // must see 1+1+4+8
        assert!(set.contains(&14), format!("14 not in {:?}", set));
        // must see 16+2+4+8
        assert!(set.contains(&30), format!("30 not in {:?}", set));
        // and nothing anything else
        assert_eq!(set.len(), 2);
    }

    #[test]
    fn materialized() {
        e2e_test(true);
    }

    #[test]
    fn not_materialized() {
        e2e_test(false);
    }
    #[test]
    fn having() {
        use shortcut;
        use petgraph;
        use flow::View;

        use std::sync;

        // need a graph to prime
        let mut g = petgraph::Graph::new();

        // we have to set up a base node so that s knows how many columns to expect
        let mut a = new("a", &["g", "so"], true, base::Base {});
        a.prime(&g);
        let a = g.add_node(Some(sync::Arc::new(a)));

        // sum incoming records
        let s = new("s",
                    &["g", "s"],
                    true,
                    grouped::aggregate::Aggregation::SUM.over(a, 1, &[0]));

        // condition over aggregation output
        let mut s = s.having(vec![shortcut::Condition {
                                  column: 1,
                                  cmp: shortcut::Comparison::Equal(shortcut::Value::Const(query::DataType::Number(1))),
                              }]);

        // prepare s
        s.prime(&g);

        // forward an update that changes counter from 0 to 1
        let u = s.process(Some(vec![0.into(), 1.into()].into()), 0.into(), 0, true);
        // we should get an update
        assert!(u.is_done());
        match u.unwrap() {
            Update::Records(rs) => {
                // the -0 should be masked by the HAVING
                assert!(!rs.iter().any(|r| !r.is_positive() && r.rec()[1] == 0.into()));
                // but the +1 should be visible
                assert!(rs.iter().any(|r| r.is_positive() && r.rec()[1] == 1.into()));
                // and there should be no other updates
                assert_eq!(rs.len(), 1);
            }
        }

        // querying should give value
        s.safe(0);
        assert_eq!(s.find(None, None), vec![(vec![0.into(), 1.into()], 0)]);

        // forward another update that changes counter from 1 to 2
        let u = s.process(Some((vec![0.into(), 1.into()], 1).into()),
                          0.into(),
                          1,
                          true);
        // we should get an update
        assert!(u.is_done());
        match u.unwrap() {
            Update::Records(rs) => {
                // the -1 should be visible
                assert!(rs.iter().any(|r| !r.is_positive() && r.rec()[1] == 1.into()));
                // but the +2 should be masked by the HAVING
                assert!(!rs.iter().any(|r| r.is_positive() && r.rec()[1] == 2.into()));
                // and there should be no other updates
                assert_eq!(rs.len(), 1);
            }
        }

        // querying should give nothing
        s.safe(1);
        assert_eq!(s.find(None, None), vec![]);

        // forward a third update that changes the counter from 2 to 3
        let u = s.process(Some((vec![0.into(), 1.into()], 2).into()),
                          0.into(),
                          2,
                          true);
        // we should still get an update
        assert!(u.is_done());
        match u.unwrap() {
            Update::Records(rs) => {
                // neither the -2 or the +3 should be visible
                assert!(rs.is_empty());
            }
        }

        // querying should give nothing
        s.safe(2);
        assert_eq!(s.find(None, None), vec![]);

        // forward a final update that changes the counter back to 1
        let u = s.process(Some((vec![0.into(), (-2).into()], 3).into()),
                          0.into(),
                          3,
                          true);
        // we should still get an update
        assert!(u.is_done());
        match u.unwrap() {
            Update::Records(rs) => {
                // the -3 should be masked by the HAVING
                assert!(!rs.iter().any(|r| !r.is_positive() && r.rec()[1] == 3.into()));
                // but the +1 should be visible
                assert!(rs.iter().any(|r| r.is_positive() && r.rec()[1] == 1.into()));
                // and there should be no other updates
                assert_eq!(rs.len(), 1);
            }
        }

        // querying should give again value
        s.safe(3);
        assert_eq!(s.find(None, None), vec![(vec![0.into(), 1.into()], 3)]);
    }

    #[test]
    fn having_find_unmat() {
        use shortcut;
        use petgraph;
        use flow::View;

        use std::sync;

        // need a graph to prime
        let mut g = petgraph::Graph::new();

        // we have to set up a base node so that s knows how many columns to expect
        let mut a = new("a", &["g", "so"], true, base::Base {});
        a.prime(&g);
        let ga = sync::Arc::new(a);
        let a = g.add_node(Some(ga.clone()));

        // sum incoming records
        let s = new("s",
                    &["g", "s"],
                    false, // only difference from above test
                    grouped::aggregate::Aggregation::SUM.over(a, 1, &[0]));

        // condition over aggregation output
        let mut s = s.having(vec![shortcut::Condition {
                                  column: 1,
                                  cmp: shortcut::Comparison::Equal(shortcut::Value::Const(query::DataType::Number(1))),
                              }]);

        // prepare s
        s.prime(&g);

        // initially, we should get no results
        assert_eq!(s.find(None, None), vec![]);

        // make the count 1
        ga.process(Some(vec![0.into(), 1.into()].into()), 0.into(), 0, true);

        // querying should now give value (1 matches HAVING)
        assert_eq!(s.find(None, None), vec![(vec![0.into(), 1.into()], 0)]);

        // make the count 2
        ga.process(Some((vec![0.into(), 1.into()], 1).into()),
                   0.into(),
                   1,
                   true);

        // querying should now give nothing
        assert_eq!(s.find(None, None), vec![]);

        // make the count 3
        ga.process(Some((vec![0.into(), 1.into()], 2).into()),
                   0.into(),
                   2,
                   true);

        // querying should still give nothing
        assert_eq!(s.find(None, None), vec![]);

        // forward a final update that changes the counter back to 1
        ga.process(Some((vec![0.into(), (-2).into()], 3).into()),
                   0.into(),
                   3,
                   true);

        // querying should give again value
        assert_eq!(s.find(None, None), vec![(vec![0.into(), 1.into()], 3)]);
    }
}<|MERGE_RESOLUTION|>--- conflicted
+++ resolved
@@ -184,13 +184,10 @@
     GroupConcat(grouped::GroupedOperator<grouped::concat::GroupConcat>),
     /// A identity operation. See `Identity`.
     Identity(identity::Identity),
-<<<<<<< HEAD
     /// A column permutation operator. See `Permute`.
     Permute(permute::Permute),
-=======
     /// A max or min. See `ExtremumOperator`.
     Extremum(grouped::GroupedOperator<grouped::extremum::ExtremumOperator>),
->>>>>>> 6697af98
     #[cfg(test)]
     /// A test operator for testing purposes.
     Test(tests::Tester),
@@ -226,7 +223,6 @@
                db: Option<&backlog::BufferedStore>)
                -> flow::ProcessingResult<Update> {
         match *self {
-<<<<<<< HEAD
             NodeType::Base(ref n) => n.forward(u, src, ts, last, db),
             NodeType::Aggregate(ref n) => n.forward(u, src, ts, last, db),
             NodeType::Join(ref n) => n.forward(u, src, ts, last, db),
@@ -235,16 +231,7 @@
             NodeType::Identity(ref n) => n.forward(u, src, ts, last, db),
             NodeType::Permute(ref n) => n.forward(u, src, ts, last, db),
             NodeType::GroupConcat(ref n) => n.forward(u, src, ts, last, db),
-=======
-            NodeType::Base(ref n) => n.forward(u, src, ts, db),
-            NodeType::Aggregate(ref n) => n.forward(u, src, ts, db),
-            NodeType::Join(ref n) => n.forward(u, src, ts, db),
-            NodeType::Latest(ref n) => n.forward(u, src, ts, db),
-            NodeType::Union(ref n) => n.forward(u, src, ts, db),
-            NodeType::Identity(ref n) => n.forward(u, src, ts, db),
-            NodeType::GroupConcat(ref n) => n.forward(u, src, ts, db),
-            NodeType::Extremum(ref n) => n.forward(u, src, ts, db),
->>>>>>> 6697af98
+            NodeType::Extremum(ref n) => n.forward(u, src, ts, last, db),
             #[cfg(test)]
             NodeType::Test(ref n) => n.forward(u, src, ts, last, db),
             #[cfg(test)]
@@ -324,6 +311,7 @@
             NodeType::Identity(ref n) => n.description(),
             NodeType::Permute(ref n) => n.description(),
             NodeType::GroupConcat(ref n) => n.description(),
+            NodeType::Extremum(ref n) => n.description(),
             #[cfg(test)]
             NodeType::Test(ref n) => n.description(),
             #[cfg(test)]
