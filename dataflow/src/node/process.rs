use node::NodeType;
use payload;
use prelude::*;
use std::collections::HashSet;
use std::mem;

impl Node {
    pub(crate) fn process(
        &mut self,
        m: &mut Option<Box<Packet>>,
        keyed_by: Option<&Vec<usize>>,
        state: &mut StateMap,
        nodes: &DomainNodes,
        on_shard: Option<usize>,
        swap: bool,
        output: &mut Vec<(ReplicaAddr, Box<Packet>)>,
        executor: Option<&Executor>,
    ) -> (Vec<Miss>, HashSet<Vec<DataType>>) {
        m.as_mut().unwrap().trace(PacketEvent::Process);

        let addr = *self.local_addr();
        match self.inner {
            NodeType::Ingress => {
                let m = m.as_mut().unwrap();
                let tag = m.tag();
                m.map_data(|rs| {
                    materialize(rs, tag, state.get_mut(&addr));
                });
                (vec![], HashSet::new())
            }
            NodeType::Base(ref mut b) => {
<<<<<<< HEAD
                let m = m.as_mut().unwrap();
                m.map_data(|data| {
                    let old_data = mem::replace(data, Records::default());
                    let mut rs = b.process(addr, old_data, &*state, on_shard.unwrap_or(0));
=======
                // NOTE: bases only accept BaseOperations
                match m.take() {
                    Some(box Packet::Input {
                        inner: Input { link, data, tracer },
                        src,
                        mut senders,
                    }) => {
                        let mut rs = b.process(addr, data, &*state);
>>>>>>> 90c15d33

                        // When a replay originates at a base node, we replay the data *through* that
                        // same base node because its column set may have changed. However, this replay
                        // through the base node itself should *NOT* update the materialization,
                        // because otherwise it would duplicate each record in the base table every
                        // time a replay happens!
                        //
                        // So: only materialize if the message we're processing is not a replay!
                        if keyed_by.is_none() {
                            materialize(&mut rs, None, state.get_mut(&addr));
                        }

                        // Send write-ACKs to all the clients with updates that made
                        // it into this merged packet:
                        if let Some(ex) = executor {
                            senders.drain(..).for_each(|src| ex.send_back(src, ()));
                        }

                        *m = Some(Box::new(Packet::Message {
                            link,
                            src,
                            data: rs,
                            tracer,
                            senders,
                        }));
                    }
                    Some(ref p) => {
                        // TODO: replays?
                        unreachable!("base received non-input packet {:?}", p);
                    }
                    None => unreachable!(),
                }

                (vec![], HashSet::new())
            }
            NodeType::Reader(ref mut r) => {
                r.process(m, swap);
                (vec![], HashSet::new())
            }
            NodeType::Egress(None) => unreachable!(),
            NodeType::Egress(Some(ref mut e)) => {
                e.process(m, on_shard.unwrap_or(0), output);
                (vec![], HashSet::new())
            }
            NodeType::Sharder(ref mut s) => {
                s.process(m, addr, on_shard.is_some(), output);
                (vec![], HashSet::new())
            }
            NodeType::Internal(ref mut i) => {
                let mut captured_full = false;
                let mut captured = HashSet::new();
                let mut misses = Vec::new();
                let mut tracer;

                {
                    let m = m.as_mut().unwrap();
                    let from = m.link().src;

                    let mut replay = match (&mut **m,) {
                        (&mut Packet::ReplayPiece {
                            context:
                                payload::ReplayPieceContext::Partial {
                                    ref mut for_keys,
                                    ignore,
                                },
                            ..
                        },) => {
                            assert!(!ignore);
                            assert!(keyed_by.is_some());
                            ReplayContext::Partial {
                                key_cols: keyed_by.unwrap().clone(),
                                keys: mem::replace(for_keys, HashSet::new()),
                            }
                        }
                        (&mut Packet::ReplayPiece {
                            context: payload::ReplayPieceContext::Regular { last },
                            ..
                        },) => ReplayContext::Full { last: last },
                        _ => ReplayContext::None,
                    };

                    let mut set_replay_last = None;
                    tracer = m.tracer().and_then(|t| t.take());
                    m.map_data(|data| {
                        // we need to own the data
                        let old_data = mem::replace(data, Records::default());

                        match i.on_input_raw(from, old_data, &mut tracer, &replay, nodes, state) {
                            RawProcessingResult::Regular(m) => {
                                mem::replace(data, m.results);
                                misses = m.misses;
                            }
                            RawProcessingResult::CapturedFull => {
                                captured_full = true;
                            }
                            RawProcessingResult::ReplayPiece {
                                rows,
                                keys: emitted_keys,
                                captured: were_captured,
                            } => {
                                // we already know that m must be a ReplayPiece since only a
                                // ReplayPiece can release a ReplayPiece.
                                mem::replace(data, rows);
                                captured = were_captured;
                                if let ReplayContext::Partial { ref mut keys, .. } = replay {
                                    *keys = emitted_keys;
                                } else {
                                    unreachable!();
                                }
                            }
                            RawProcessingResult::FullReplay(rs, last) => {
                                // we already know that m must be a (full) ReplayPiece since only a
                                // (full) ReplayPiece can release a FullReplay
                                mem::replace(data, rs);
                                set_replay_last = Some(last);
                            }
                        }
                    });

                    if let Some(new_last) = set_replay_last {
                        if let Packet::ReplayPiece {
                            context: payload::ReplayPieceContext::Regular { ref mut last },
                            ..
                        } = **m
                        {
                            *last = new_last;
                        } else {
                            unreachable!();
                        }
                    }

                    if let ReplayContext::Partial { keys, .. } = replay {
                        if let Packet::ReplayPiece {
                            context:
                                payload::ReplayPieceContext::Partial {
                                    ref mut for_keys, ..
                                },
                            ..
                        } = **m
                        {
                            *for_keys = keys;
                        } else {
                            unreachable!();
                        }
                    }
                }

                if captured_full {
                    *m = None;
                    return (vec![], HashSet::new());
                }

                let m = m.as_mut().unwrap();
                if let Some(t) = m.tracer() {
                    *t = tracer.take();
                }

                let tag = match **m {
                    Packet::ReplayPiece {
                        tag,
                        context: payload::ReplayPieceContext::Partial { .. },
                        ..
                    } => {
                        // NOTE: non-partial replays shouldn't be materialized only for a
                        // particular index, and so the tag shouldn't be forwarded to the
                        // materialization code. this allows us to keep some asserts deeper in
                        // the code to check that we don't do partial replays to non-partial
                        // indices, or for unknown tags.
                        Some(tag)
                    }
                    _ => None,
                };
                m.map_data(|rs| {
                    materialize(rs, tag, state.get_mut(&addr));
                });

                for miss in misses.iter_mut() {
                    if miss.on != addr {
                        reroute_miss(nodes, miss);
                    }
                }

                (misses, captured)
            }
            NodeType::Dropped => {
                *m = None;
                (vec![], HashSet::new())
            }
            NodeType::Source => unreachable!(),
        }
    }

    pub fn process_eviction(
        &mut self,
        from: LocalNodeIndex,
        key_columns: &[usize],
        keys: &mut Vec<Vec<DataType>>,
        tag: Tag,
        on_shard: Option<usize>,
        output: &mut Vec<(ReplicaAddr, Box<Packet>)>,
    ) {
        let addr = *self.local_addr();
        match self.inner {
            NodeType::Base(..) => {}
            NodeType::Egress(Some(ref mut e)) => {
                e.process(
                    &mut Some(Box::new(Packet::EvictKeys {
                        link: Link {
                            src: addr,
                            dst: addr,
                        },
                        tag,
                        keys: keys.to_vec(),
                    })),
                    on_shard.unwrap_or(0),
                    output,
                );
            }
            NodeType::Sharder(ref mut s) => {
                s.process_eviction(key_columns, tag, keys, addr, on_shard.is_some(), output);
            }
            NodeType::Internal(ref mut i) => {
                i.on_eviction(from, key_columns, keys);
            }
            NodeType::Reader(ref mut r) => {
                r.on_eviction(key_columns, &keys[..]);
            }
            NodeType::Ingress => {}
            NodeType::Dropped => {}
            NodeType::Egress(None) | NodeType::Source => unreachable!(),
        }
    }
}

// When we miss in can_query_through, that miss is *really* in the can_query_through node's
// ancestor. We need to ensure that a replay is done to there, not the query_through node itself,
// by translating the Miss into the right parent.
fn reroute_miss(nodes: &DomainNodes, miss: &mut Miss) {
    let node = nodes[&miss.on].borrow();
    if node.is_internal() && node.can_query_through() {
        let mut new_parent: Option<IndexPair> = None;
        for col in miss.lookup_idx.iter_mut() {
            let parents = node.resolve(*col).unwrap();
            assert_eq!(parents.len(), 1, "query_through with more than one parent");

            let (parent_global, parent_col) = parents[0];
            if let Some(p) = new_parent {
                assert_eq!(
                    p.as_global(),
                    parent_global,
                    "query_through from different parents"
                );
            } else {
                let parent_node = nodes
                    .values()
                    .find(|n| n.borrow().global_addr() == parent_global)
                    .unwrap();
                let mut pair: IndexPair = parent_global.into();
                pair.set_local(*parent_node.borrow().local_addr());
                new_parent = Some(pair);
            }

            *col = parent_col;
        }

        miss.on = *new_parent.unwrap();
        // Recurse in case the parent we landed at also is a query_through node:
        reroute_miss(nodes, miss);
    }
}

pub fn materialize(rs: &mut Records, partial: Option<Tag>, state: Option<&mut Box<State>>) {
    // our output changed -- do we need to modify materialized state?
    if state.is_none() {
        // nope
        return;
    }

    // yes!
    state.unwrap().process_records(rs, partial);
}<|MERGE_RESOLUTION|>--- conflicted
+++ resolved
@@ -29,12 +29,6 @@
                 (vec![], HashSet::new())
             }
             NodeType::Base(ref mut b) => {
-<<<<<<< HEAD
-                let m = m.as_mut().unwrap();
-                m.map_data(|data| {
-                    let old_data = mem::replace(data, Records::default());
-                    let mut rs = b.process(addr, old_data, &*state, on_shard.unwrap_or(0));
-=======
                 // NOTE: bases only accept BaseOperations
                 match m.take() {
                     Some(box Packet::Input {
@@ -42,8 +36,7 @@
                         src,
                         mut senders,
                     }) => {
-                        let mut rs = b.process(addr, data, &*state);
->>>>>>> 90c15d33
+                        let mut rs = b.process(addr, data, &*state, on_shard.unwrap_or(0));
 
                         // When a replay originates at a base node, we replay the data *through* that
                         // same base node because its column set may have changed. However, this replay
