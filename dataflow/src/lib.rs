#![feature(nll)]
#![feature(box_syntax)]
#![feature(box_patterns)]
#![feature(option_filter)]
#![feature(use_extern_macros)]
#![feature(entry_or_default)]
#![feature(if_while_or_patterns)]
#![feature(use_extern_macros)]
#![feature(duration_from_micros)]
#![feature(proc_macro_path_invoc)]
#![deny(unused_extern_crates)]

extern crate api;
#[cfg(debug_assertions)]
extern crate backtrace;
extern crate basics;
extern crate bincode;
extern crate channel;
extern crate evmap;
extern crate fnv;
extern crate hyper;
extern crate itertools;
extern crate nom_sql;
extern crate petgraph;
extern crate rahashmap;
extern crate rand;
extern crate regex;
extern crate rocksdb;
extern crate serde;
#[macro_use]
extern crate serde_derive;
extern crate serde_json;
#[macro_use]
extern crate slog;
extern crate tempfile;
extern crate timekeeper;
extern crate tokio;
extern crate vec_map;

pub mod backlog;
pub mod node;
pub mod ops;
pub mod payload;
pub mod prelude;
pub mod state;

mod domain;
mod group_commit;
mod processing;

use std::collections::HashMap;
use std::path::PathBuf;
use std::sync::{Arc, Mutex};
use std::time;

pub type Readers = Arc<Mutex<HashMap<(basics::NodeIndex, usize), backlog::SingleReadHandle>>>;
pub type DomainConfig = domain::Config;

pub use domain::{Domain, DomainBuilder, Index};
pub use payload::{LocalBypass, Packet};

#[derive(Copy, Clone, PartialEq, Eq, Debug, Serialize, Deserialize)]
pub enum Sharding {
    None,
    ForcedNone,
    Random(usize),
    ByColumn(usize, usize),
}

impl Sharding {
    pub fn is_none(&self) -> bool {
        match *self {
            Sharding::None | Sharding::ForcedNone => true,
            _ => false,
        }
    }

    pub fn shards(&self) -> usize {
        match *self {
            Sharding::None | Sharding::ForcedNone => 1,
            Sharding::Random(shards) | Sharding::ByColumn(_, shards) => shards,
        }
    }
}

<<<<<<< HEAD
#[inline]
pub fn shard_by(dt: &basics::DataType, shards: usize, previous: usize) -> usize {
    match *dt {
        basics::DataType::Int(n) => n as usize % shards,
        basics::DataType::BigInt(n) => n as usize % shards,
        basics::DataType::Text(..) | basics::DataType::TinyText(..) => {
            use std::borrow::Cow;
            use std::hash::Hasher;
            let mut hasher = fnv::FnvHasher::default();
            let s: Cow<str> = dt.into();
            hasher.write(s.as_bytes());
            hasher.finish() as usize % shards
        }
        basics::DataType::None => (previous + 1) % shards,
        basics::DataType::ID(shard, _) => shard as usize,
        ref x => {
            println!("asked to shard on value {:?}", x);
            unimplemented!();
=======
/// Indicates to what degree updates should be persisted.
#[derive(Clone, Debug, Serialize, Deserialize, PartialEq)]
pub enum DurabilityMode {
    /// Don't do any durability
    MemoryOnly,
    /// Delete any log files on exit. Useful mainly for tests.
    DeleteOnExit,
    /// Persist updates to disk, and don't delete them later.
    Permanent,
}

/// Parameters to control the operation of GroupCommitQueue.
#[derive(Clone, Debug, Serialize, Deserialize, PartialEq)]
pub struct PersistenceParameters {
    /// Number of elements to buffer before flushing.
    pub queue_capacity: usize,
    /// Amount of time to wait before flushing despite not reaching `queue_capacity`.
    pub flush_timeout: time::Duration,
    /// Whether the output files should be deleted when the GroupCommitQueue is dropped.
    pub mode: DurabilityMode,
    /// Filename prefix for persistent log entries.
    pub log_prefix: String,
    /// Absolute path where the log will be written. Defaults to the current directory.
    pub log_dir: Option<PathBuf>,
    /// Number of background threads PersistentState can use (shared acrosss all worker threads).
    pub persistence_threads: i32,
}

impl Default for PersistenceParameters {
    fn default() -> Self {
        Self {
            queue_capacity: 256,
            flush_timeout: time::Duration::new(0, 100_000),
            mode: DurabilityMode::MemoryOnly,
            log_prefix: String::from("soup"),
            log_dir: None,
            persistence_threads: 1,
        }
    }
}

impl PersistenceParameters {
    /// Parameters to control the persistence mode, and parameters related to persistence.
    ///
    /// Three modes are available:
    ///
    ///  1. `DurabilityMode::Permanent`: all writes to base nodes should be written to disk.
    ///  2. `DurabilityMode::DeleteOnExit`: all writes to base nodes are written to disk, but the
    ///     persistent files are deleted once the `ControllerHandle` is dropped. Useful for tests.
    ///  3. `DurabilityMode::MemoryOnly`: no writes to disk, store all writes in memory.
    ///     Useful for baseline numbers.
    ///
    /// `queue_capacity` indicates the number of packets that should be buffered until
    /// flushing, and `flush_timeout` indicates the length of time to wait before flushing
    /// anyway.
    pub fn new(
        mode: DurabilityMode,
        queue_capacity: usize,
        flush_timeout: time::Duration,
        log_prefix: Option<String>,
        persistence_threads: i32,
    ) -> Self {
        let log_prefix = log_prefix.unwrap_or(String::from("soup"));
        assert!(!log_prefix.contains("-"));

        Self {
            queue_capacity,
            flush_timeout,
            mode,
            log_prefix,
            persistence_threads,
            ..Default::default()
>>>>>>> 90c15d33
        }
    }
}

pub use basics::shard_by;<|MERGE_RESOLUTION|>--- conflicted
+++ resolved
@@ -83,26 +83,6 @@
     }
 }
 
-<<<<<<< HEAD
-#[inline]
-pub fn shard_by(dt: &basics::DataType, shards: usize, previous: usize) -> usize {
-    match *dt {
-        basics::DataType::Int(n) => n as usize % shards,
-        basics::DataType::BigInt(n) => n as usize % shards,
-        basics::DataType::Text(..) | basics::DataType::TinyText(..) => {
-            use std::borrow::Cow;
-            use std::hash::Hasher;
-            let mut hasher = fnv::FnvHasher::default();
-            let s: Cow<str> = dt.into();
-            hasher.write(s.as_bytes());
-            hasher.finish() as usize % shards
-        }
-        basics::DataType::None => (previous + 1) % shards,
-        basics::DataType::ID(shard, _) => shard as usize,
-        ref x => {
-            println!("asked to shard on value {:?}", x);
-            unimplemented!();
-=======
 /// Indicates to what degree updates should be persisted.
 #[derive(Clone, Debug, Serialize, Deserialize, PartialEq)]
 pub enum DurabilityMode {
@@ -175,7 +155,6 @@
             log_prefix,
             persistence_threads,
             ..Default::default()
->>>>>>> 90c15d33
         }
     }
 }
